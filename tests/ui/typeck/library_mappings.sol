--- conflicted
+++ resolved
@@ -1,9 +1,6 @@
 contract L {
     function f(mapping(uint=>uint) storage x, mapping(uint=>uint) storage y) internal {
-<<<<<<< HEAD
-=======
         // TODO: disallow assignment
->>>>>>> 1c781b2c
         x = y;
     }
 }