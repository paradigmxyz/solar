--- conflicted
+++ resolved
@@ -17,41 +17,11 @@
 
     /// The compiler options.
     #[builder(default)]
-<<<<<<< HEAD
-    pub evm_version: EvmVersion,
-    /// Source code language.
-    #[builder(default)]
-    pub language: Language,
-    /// Stop execution after the given compiler stage.
-    #[builder(default)]
-    pub stop_after: Option<CompilerStage>,
-    /// Types of output to emit.
-    #[builder(default)]
-    pub emit: BTreeSet<CompilerOutput>,
-    /// Output directory.
-    #[builder(default)]
-    pub out_dir: Option<PathBuf>,
-    /// Internal state to dump to stdout.
-    #[builder(default)]
-    pub dump: Option<Dump>,
-    /// Pretty-print any JSON output.
-    #[builder(default)]
-    pub pretty_json: bool,
-    /// Number of threads to use. Already resolved to a non-zero value.
-    ///
-    /// Note that this defaults to 1. If you wish to use parallelism, you must manually set this to
-    /// a value greater than 1.
-    #[builder(default = "NonZeroUsize::MIN")]
-    pub jobs: NonZeroUsize,
-    /// Whether to emit AST stats.
-    #[builder(default)]
-    pub ast_stats: bool,
+    pub opts: Opts,
+
     /// Whether to emit contract's storage size upper bound
     #[builder(default)]
     pub storage_sz_ub: bool,
-=======
-    pub opts: Opts,
->>>>>>> b8e30c82
 }
 
 impl SessionBuilder {
