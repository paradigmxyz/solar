use super::{Diag, Level, MultiSpan, SuggestionStyle};
use crate::{SourceMap, diagnostics::Suggestions};
use std::{any::Any, borrow::Cow, sync::Arc};

mod human;
pub use human::{HumanBufferEmitter, HumanEmitter};

#[cfg(feature = "json")]
mod json;
#[cfg(feature = "json")]
pub use json::JsonEmitter;

mod mem;
pub use mem::InMemoryEmitter;

mod rustc;

/// Dynamic diagnostic emitter. See [`Emitter`].
pub type DynEmitter = dyn Emitter + Send;

/// Diagnostic emitter.
pub trait Emitter: Any {
    /// Emits a diagnostic.
    fn emit_diagnostic(&mut self, diagnostic: &mut Diag);

    /// Returns a reference to the source map, if any.
    #[inline]
    fn source_map(&self) -> Option<&Arc<SourceMap>> {
        None
    }

    /// Returns `true` if we can use colors in the current output stream.
    #[inline]
    fn supports_color(&self) -> bool {
        false
    }

    /// Formats the substitutions of the primary_span
    ///
    /// There are a lot of conditions to this method, but in short:
    ///
    /// * If the current `DiagInner` has only one visible `CodeSuggestion`, we format the `help`
    ///   suggestion depending on the content of the substitutions. In that case, we modify the span
    ///   and clear the suggestions.
    ///
    /// * If the current `DiagInner` has multiple suggestions, we leave `primary_span` and the
    ///   suggestions untouched.
    fn primary_span_formatted<'a>(
        &self,
        primary_span: &mut Cow<'a, MultiSpan>,
        suggestions: &mut Suggestions,
    ) {
        if let Some((sugg, rest)) = &suggestions.split_first()
            // if there are multiple suggestions, print them all in full
            // to be consistent.
            && rest.is_empty()
            // don't display multi-suggestions as labels
            && let [substitution] = sugg.substitutions.as_slice()
            // don't display multipart suggestions as labels
            && let [part] = substitution.parts.as_slice()
            // don't display long messages as labels
            && sugg.msg.as_str().split_whitespace().count() < 10
            // don't display multiline suggestions as labels
            && !part.snippet.contains('\n')
            && ![
                // when this style is set we want the suggestion to be a message, not inline
                SuggestionStyle::HideCodeAlways,
                // trivial suggestion for tooling's sake, never shown
                SuggestionStyle::CompletelyHidden,
                // subtle suggestion, never shown inline
                SuggestionStyle::ShowAlways,
            ].contains(&sugg.style)
        {
            let snippet = part.snippet.trim();
            let msg = if snippet.is_empty() || sugg.style.hide_inline() {
                // This substitution is only removal OR we explicitly don't want to show the
                // code inline (`hide_inline`). Therefore, we don't show the substitution.
                format!("help: {}", sugg.msg.as_str())
            } else {
<<<<<<< HEAD
                format!("help: {}: `{}`", sugg.msg.as_str(), snippet,)
=======
                format!("help: {}: `{}`", sugg.msg.as_str(), snippet)
>>>>>>> fa113996
            };
            primary_span.to_mut().push_span_label(part.span, msg);

            // Since we only return the modified primary_span, we disable suggestions.
            *suggestions = Suggestions::Disabled;
        } else {
            // Do nothing.
        }
    }
}

impl DynEmitter {
    pub(crate) fn local_buffer(&self) -> Option<&str> {
        (self as &dyn Any).downcast_ref::<HumanBufferEmitter>().map(HumanBufferEmitter::buffer)
    }
}

/// Diagnostic emitter.
///
/// Emits fatal diagnostics by default, with `note` if set.
pub struct SilentEmitter {
    fatal_emitter: Option<Box<DynEmitter>>,
    note: Option<String>,
}

impl SilentEmitter {
    /// Creates a new `SilentEmitter`. Emits fatal diagnostics with `fatal_emitter`.
    pub fn new(fatal_emitter: impl Emitter + Send) -> Self {
        Self::new_boxed(Some(Box::new(fatal_emitter)))
    }

    /// Creates a new `SilentEmitter`. Emits fatal diagnostics with `fatal_emitter` if `Some`.
    pub fn new_boxed(fatal_emitter: Option<Box<DynEmitter>>) -> Self {
        Self { fatal_emitter, note: None }
    }

    /// Creates a new `SilentEmitter` that does not emit any diagnostics at all.
    ///
    /// Same as `new_boxed(None)`.
    pub fn new_silent() -> Self {
        Self::new_boxed(None)
    }

    /// Sets the note to be emitted for fatal diagnostics.
    pub fn with_note(mut self, note: Option<String>) -> Self {
        self.note = note;
        self
    }
}

impl Emitter for SilentEmitter {
    fn emit_diagnostic(&mut self, diagnostic: &mut Diag) {
        let Some(fatal_emitter) = self.fatal_emitter.as_deref_mut() else { return };
        if diagnostic.level != Level::Fatal {
            return;
        }

        if let Some(note) = &self.note {
            let mut diagnostic = diagnostic.clone();
            diagnostic.note(note.clone());
            fatal_emitter.emit_diagnostic(&mut diagnostic);
        } else {
            fatal_emitter.emit_diagnostic(diagnostic);
        }
    }
}

/// Diagnostic emitter that only stores emitted diagnostics.
#[derive(Clone, Debug)]
pub struct LocalEmitter {
    diagnostics: Vec<Diag>,
}

impl Default for LocalEmitter {
    fn default() -> Self {
        Self::new()
    }
}

impl LocalEmitter {
    /// Creates a new `LocalEmitter`.
    pub fn new() -> Self {
        Self { diagnostics: Vec::new() }
    }

    /// Returns a reference to the emitted diagnostics.
    pub fn diagnostics(&self) -> &[Diag] {
        &self.diagnostics
    }

    /// Consumes the emitter and returns the emitted diagnostics.
    pub fn into_diagnostics(self) -> Vec<Diag> {
        self.diagnostics
    }
}

impl Emitter for LocalEmitter {
    fn emit_diagnostic(&mut self, diagnostic: &mut Diag) {
        self.diagnostics.push(diagnostic.clone());
    }
}

#[cold]
#[inline(never)]
fn io_panic(error: std::io::Error) -> ! {
    panic!("failed to emit diagnostic: {error}");
}<|MERGE_RESOLUTION|>--- conflicted
+++ resolved
@@ -77,11 +77,7 @@
                 // code inline (`hide_inline`). Therefore, we don't show the substitution.
                 format!("help: {}", sugg.msg.as_str())
             } else {
-<<<<<<< HEAD
-                format!("help: {}: `{}`", sugg.msg.as_str(), snippet,)
-=======
                 format!("help: {}: `{}`", sugg.msg.as_str(), snippet)
->>>>>>> fa113996
             };
             primary_span.to_mut().push_span_label(part.span, msg);
 
