use crate::{
    hir::{self, Hir},
    parse::Sources,
    ty::{Gcx, GcxMut},
};
use solar_ast as ast;
use solar_data_structures::{
    index::{Idx, IndexVec},
    map::FxHashMap,
};
use solar_interface::{Session, diagnostics::DiagCtxt};

mod lower;

mod linearize;

pub(crate) mod resolve;
pub(crate) use resolve::{Res, SymbolResolver};

#[instrument(name = "ast_lowering", level = "debug", skip_all)]
pub(crate) fn lower(mut gcx: GcxMut<'_>) {
    let mut lcx = LoweringContext::new(gcx.get());

    // Lower AST to HIR.
    lcx.lower_sources();

    // Resolve source scopes.
    lcx.collect_exports();
    lcx.perform_imports();

    // Resolve contract scopes.
    lcx.collect_contract_declarations();
    lcx.resolve_base_contracts();
    lcx.linearize_contracts();
    lcx.assign_constructors();

    let mut rcx = resolve::ResolveContext::new(lcx);
    // Resolve declarations and top-level symbols, and finish lowering to HIR.
    rcx.resolve_symbols();
    // Resolve constructor base args.
    rcx.resolve_base_args();
    let mut lcx = rcx.lcx;

    // Clean up.
    lcx.shrink_to_fit();

    let gcx = gcx.get_mut();
    (gcx.hir, gcx.symbol_resolver) = lcx.finish();
}

struct LoweringContext<'gcx> {
    sess: &'gcx Session,
    arena: &'gcx hir::Arena,
    hir: Hir<'gcx>,

    sources: &'gcx Sources<'gcx>,
    /// Mapping from Hir ItemId to AST Item. Does not include function parameters or bodies.
    hir_to_ast: FxHashMap<hir::ItemId, &'gcx ast::Item<'gcx>>,

    /// Current source being lowered.
    current_source_id: hir::SourceId,
    /// Current contract being lowered.
    current_contract_id: Option<hir::ContractId>,

<<<<<<< HEAD
    resolver: SymbolResolver<'gcx>,
=======
    resolver: SymbolResolver<'sess>,
    next_id: IdCounter,
>>>>>>> 452b81b3
}

impl<'gcx> LoweringContext<'gcx> {
    fn new(gcx: Gcx<'gcx>) -> Self {
        Self {
            sess: gcx.sess,
            arena: gcx.arena(),
            sources: &gcx.sources,
            hir: Hir::new(),
            current_source_id: hir::SourceId::MAX,
            current_contract_id: None,
            hir_to_ast: FxHashMap::default(),
<<<<<<< HEAD
            resolver: SymbolResolver::new(&gcx.sess.dcx),
=======
            resolver: SymbolResolver::new(&sess.dcx),
            next_id: IdCounter::new(),
>>>>>>> 452b81b3
        }
    }

    /// Returns the diagnostic context.
    #[inline]
    fn dcx(&self) -> &'gcx DiagCtxt {
        &self.sess.dcx
    }

    #[instrument(level = "debug", skip_all)]
    fn shrink_to_fit(&mut self) {
        self.hir.shrink_to_fit();
    }

    #[instrument(name = "drop_lcx", level = "debug", skip_all)]
    fn finish(self) -> (Hir<'gcx>, SymbolResolver<'gcx>) {
        // NOTE: Explicit scope to drop `self` before the span.
        {
            let this = self;
            (this.hir, this.resolver)
        }
    }
}

struct IdCounter {
    counter: std::cell::Cell<usize>,
}

impl IdCounter {
    fn new() -> Self {
        Self { counter: std::cell::Cell::new(0) }
    }

    #[inline]
    fn next<I: Idx>(&self) -> I {
        I::from_usize(self.next_usize())
    }

    #[inline]
    fn next_usize(&self) -> usize {
        let x = self.counter.get();
        self.counter.set(x + 1);
        x
    }
}

#[inline]
#[track_caller]
fn get_two_mut_idx<I: Idx, T>(sl: &mut IndexVec<I, T>, idx_1: I, idx_2: I) -> (&mut T, &mut T) {
    get_two_mut(&mut sl.raw, idx_1.index(), idx_2.index())
}

#[inline]
#[track_caller]
fn get_two_mut<T>(sl: &mut [T], idx_1: usize, idx_2: usize) -> (&mut T, &mut T) {
    sl.get_disjoint_mut([idx_1, idx_2]).unwrap().into()
}<|MERGE_RESOLUTION|>--- conflicted
+++ resolved
@@ -62,12 +62,8 @@
     /// Current contract being lowered.
     current_contract_id: Option<hir::ContractId>,
 
-<<<<<<< HEAD
     resolver: SymbolResolver<'gcx>,
-=======
-    resolver: SymbolResolver<'sess>,
     next_id: IdCounter,
->>>>>>> 452b81b3
 }
 
 impl<'gcx> LoweringContext<'gcx> {
@@ -80,12 +76,8 @@
             current_source_id: hir::SourceId::MAX,
             current_contract_id: None,
             hir_to_ast: FxHashMap::default(),
-<<<<<<< HEAD
             resolver: SymbolResolver::new(&gcx.sess.dcx),
-=======
-            resolver: SymbolResolver::new(&sess.dcx),
             next_id: IdCounter::new(),
->>>>>>> 452b81b3
         }
     }
 
