use crate::{builtins::Builtin, hir};
use solar_ast as ast;
use solar_data_structures::{
    BumpExt,
    index::{Idx, IndexVec},
    map::{FxIndexMap, IndexEntry},
    smallvec::SmallVec,
};
use solar_interface::{
    Ident, Session, Span, Symbol,
    diagnostics::{DiagCtxt, ErrorGuaranteed},
    sym,
};
use std::fmt;

pub(crate) use crate::hir::Res;

impl super::LoweringContext<'_> {
    #[instrument(level = "debug", skip_all)]
    pub(super) fn collect_exports(&mut self) {
        assert!(self.resolver.source_scopes.is_empty(), "exports already collected");
        self.resolver.source_scopes = self
            .hir
            .sources()
            .map(|source| {
                let mut scope = Declarations::with_capacity(source.items.len());
                for &item_id in source.items {
                    let item = self.hir.item(item_id);
                    if let Some(name) = item.name() {
                        let decl = Declaration { res: Res::Item(item_id), span: name.span };
                        let _ = self.declare_in(&mut scope, name.name, decl);
                    }
                }
                scope
            })
            .collect();
    }

    #[instrument(level = "debug", skip_all)]
    pub(super) fn perform_imports(&mut self) {
        for (source_id, source) in self.hir.sources_enumerated() {
            for &(item_id, import_id) in source.imports {
                let import_item = &self.sources[source_id].ast.as_ref().unwrap().items[item_id];
                let ast::ItemKind::Import(import) = &import_item.kind else { unreachable!() };
                let (source_scope, import_scope) = if source_id != import_id {
                    let (a, b) = super::get_two_mut_idx(
                        &mut self.resolver.source_scopes,
                        source_id,
                        import_id,
                    );
                    (a, Some(&*b))
                } else {
                    (&mut self.resolver.source_scopes[source_id], None)
                };
                match import.items {
                    ast::ImportItems::Plain(_) | ast::ImportItems::Glob(_) => {
                        if let Some(alias) = import.items.source_alias() {
                            let _ = source_scope.declare_res(
                                self.sess,
                                &self.hir,
                                alias,
                                Res::Namespace(import_id),
                            );
                        } else if let Some(import_scope) = import_scope {
                            // Import all declarations.
                            for (&name, decls) in &import_scope.declarations {
                                for decl in decls {
                                    // Re-span to the import statement.
                                    let mut decl = *decl;
                                    decl.span = import_item.span;
                                    let _ = source_scope.declare(self.sess, &self.hir, name, decl);
                                }
                            }
                        } else {
                            // `source_id == import_id` -> `import self::*;`: nothing to do.
                        }
                    }
                    ast::ImportItems::Aliases(ref aliases) => {
                        for &(import, alias) in aliases.iter() {
                            let name = alias.unwrap_or(import);
                            if let Some(import_scope) = import_scope {
                                Self::perform_alias_import(
                                    self.sess,
                                    &self.hir,
                                    source,
                                    source_scope,
                                    name,
                                    import,
                                    import_scope.resolve(import),
                                )
                            } else {
                                Self::perform_alias_import(
                                    self.sess,
                                    &self.hir,
                                    source,
                                    source_scope,
                                    name,
                                    import,
                                    source_scope.resolve_cloned(import),
                                )
                            }
                        }
                    }
                }
            }
        }
    }

    /// Separate function to avoid cloning `resolved` when the import is not a self-import.
    fn perform_alias_import(
        sess: &Session,
        hir: &hir::Hir<'_>,
        source: &hir::Source<'_>,
        source_scope: &mut Declarations,
        name: Ident,
        import: Ident,
        resolved: Option<impl AsRef<[Declaration]>>,
    ) {
        if let Some(resolved) = resolved {
            let resolved = resolved.as_ref();
            debug_assert!(!resolved.is_empty());
            for decl in resolved {
                // Re-span to the import name.
                let mut decl = *decl;
                decl.span = name.span;
                let _ = source_scope.declare(sess, hir, name.name, decl);
            }
        } else {
            let msg = format!(
                "declaration `{import}` not found in {}",
                sess.source_map().filename_for_diagnostics(&source.file.name)
            );
            let guar = sess.dcx.err(msg).span(import.span).emit();
            let _ = source_scope.declare_res(sess, hir, name, Res::Err(guar));
        }
    }

    #[instrument(level = "debug", skip_all)]
    pub(super) fn collect_contract_declarations(&mut self) {
        assert!(
            self.resolver.contract_scopes.is_empty(),
            "contract declarations already collected"
        );
        self.resolver.contract_scopes = self
            .hir
            .contracts()
            .map(|contract| {
                let mut scope = Declarations::with_capacity(contract.items.len() + 2);

                // Declare `this` and `super`.
                let span = Span::DUMMY;
                let this = Declaration { res: Res::Builtin(Builtin::This), span };
                let _ = self.declare_in(&mut scope, sym::this, this);
                let super_ = Declaration { res: Res::Builtin(Builtin::Super), span };
                let _ = self.declare_in(&mut scope, sym::super_, super_);

                for &item_id in contract.items {
                    if let Some(name) = self.hir.item(item_id).name() {
                        let _ = self.declare_kind_in(&mut scope, name, Res::Item(item_id));
                    }
                }

                scope
            })
            .collect();
    }

    #[instrument(level = "debug", skip_all)]
    pub(super) fn resolve_base_contracts(&mut self) {
        let mut scopes = SymbolResolverScopes::new();
        for contract_id in self.hir.contract_ids() {
            let item = self.hir_to_ast[&hir::ItemId::Contract(contract_id)];
            let ast::ItemKind::Contract(ast_contract) = &item.kind else { unreachable!() };
            if ast_contract.bases.is_empty() {
                continue;
            }

            scopes.clear();
            scopes.source = Some(self.hir.contract(contract_id).source);
            let mut bases = SmallVec::<[_; 8]>::new();
            for base in ast_contract.bases.iter() {
                let name = &base.name;
                let Ok(base_id) = self
                    .resolver
                    .resolve_path_as::<hir::ContractId>(base.name, &scopes, "contract")
                else {
                    continue;
                };
                if base_id == contract_id {
                    let msg = "contracts cannot inherit from themselves";
                    self.dcx().err(msg).span(name.span()).emit();
                    continue;
                }
                bases.push(base_id);
            }
            self.hir.contracts[contract_id].bases = self.arena.alloc_slice_copy(&bases);
        }
    }

    #[instrument(level = "debug", skip_all)]
    pub(super) fn assign_constructors(&mut self) {
        for contract_id in self.hir.contract_ids() {
            let mut ctor = None;
            let mut fallback = None;
            let mut receive = None;

            for &base_id in self.hir.contract(contract_id).linearized_bases {
                for function_id in self.hir.contract(base_id).functions() {
                    let func = self.hir.function(function_id);
                    let slot = match func.kind {
                        // Ignore inherited constructors.
                        ast::FunctionKind::Constructor if base_id == contract_id => &mut ctor,
                        ast::FunctionKind::Fallback => &mut fallback,
                        ast::FunctionKind::Receive => &mut receive,
                        _ => continue,
                    };
                    if let Some(prev) = *slot {
                        // Don't report an error if the function is overridden.
                        if base_id != contract_id {
                            continue;
                        }
                        let msg = format!("{} function already declared", func.kind);
                        let note = "previous declaration here";
                        let prev_span = self.hir.function(prev).span;
                        self.dcx().err(msg).span(func.span).span_note(prev_span, note).emit();
                    } else {
                        *slot = Some(function_id);
                    }
                }
            }

            let c = &mut self.hir.contracts[contract_id];
            c.ctor = ctor;
            c.fallback = fallback;
            c.receive = receive;
        }
    }
}

#[rustfmt::skip]
macro_rules! mk_init_cx {
    ($cx:expr) => {
        macro_rules! init_cx {
            ($e:expr) => {
                init_cx!(@scopes $e.source, $e.contract, None)
            };

            (@scopes $source:expr, $contract:expr, $f:expr) => {
                $cx.init($source, $contract, $f);
            };
        }
    };
}

/// Symbol resolution context.
pub(super) struct ResolveContext<'sess, 'ast, 'hir> {
    pub(super) lcx: super::LoweringContext<'sess, 'ast, 'hir>,
    scopes: SymbolResolverScopes,
    function_id: Option<hir::FunctionId>,
}

impl<'sess, 'ast, 'hir> std::ops::Deref for ResolveContext<'sess, 'ast, 'hir> {
    type Target = super::LoweringContext<'sess, 'ast, 'hir>;
    #[inline]
    fn deref(&self) -> &Self::Target {
        &self.lcx
    }
}

impl std::ops::DerefMut for ResolveContext<'_, '_, '_> {
    #[inline]
    fn deref_mut(&mut self) -> &mut Self::Target {
        &mut self.lcx
    }
}

<<<<<<< HEAD
impl<'gcx> super::LoweringContext<'gcx> {
=======
impl<'sess, 'ast, 'hir> ResolveContext<'sess, 'ast, 'hir> {
    pub(super) fn new(lcx: super::LoweringContext<'sess, 'ast, 'hir>) -> Self {
        Self { lcx, scopes: SymbolResolverScopes::new(), function_id: None }
    }

    fn init(
        &mut self,
        source: hir::SourceId,
        contract: Option<hir::ContractId>,
        function: Option<hir::FunctionId>,
    ) {
        self.scopes.init(source, contract);
        self.function_id = function;
    }

>>>>>>> 452b81b3
    #[instrument(level = "debug", skip_all)]
    pub(super) fn resolve_symbols(&mut self) {
        mk_init_cx!(self);

        for id in self.hir.udvt_ids() {
            let ast_item = self.hir_to_ast[&hir::ItemId::Udvt(id)];
            let ast::ItemKind::Udvt(ast_udvt) = &ast_item.kind else { unreachable!() };
            let udvt = self.hir.udvt(id);
            init_cx!(udvt);
            self.hir.udvts[id].ty = self.lower_type(&ast_udvt.ty);
        }

        for id in self.hir.strukt_ids() {
            let ast_item = self.hir_to_ast[&hir::ItemId::Struct(id)];
            let ast::ItemKind::Struct(ast_struct) = &ast_item.kind else { unreachable!() };
            let strukt = self.hir.strukt(id);
            init_cx!(strukt);
            self.hir.structs[id].fields =
                self.lower_variables(ast_struct.fields, hir::VarKind::Struct);
        }

        for id in self.hir.error_ids() {
            let ast_item = self.hir_to_ast[&hir::ItemId::Error(id)];
            let ast::ItemKind::Error(ast_error) = &ast_item.kind else { unreachable!() };
            let error = self.hir.error(id);
            init_cx!(error);
            self.hir.errors[id].parameters =
                self.lower_variables(*ast_error.parameters, hir::VarKind::Error);
        }

        for id in self.hir.event_ids() {
            let ast_item = self.hir_to_ast[&hir::ItemId::Event(id)];
            let ast::ItemKind::Event(ast_event) = &ast_item.kind else { unreachable!() };
            let event = self.hir.event(id);
            init_cx!(event);
            self.hir.events[id].parameters =
                self.lower_variables(*ast_event.parameters, hir::VarKind::Event);
        }

        // Resolve constants and state variables.
        let normal_vars = self.hir.variables.len();
        for id in self.hir.variable_ids() {
            self.resolve_var(id);
        }

        for id in self.hir.function_ids() {
            let func = self.hir.function(id);

            // Getters don't have an AST function, so they must be special cased to be resolved from
            // the AST variable instead.
            if func.is_getter() {
                self.resolve_getter(id);
                continue;
            }

            let ast_item = self.hir_to_ast[&hir::ItemId::Function(id)];
            let ast::ItemKind::Function(ast_func) = &ast_item.kind else { unreachable!() };

            self.init(func.source, func.contract, Some(id));

            let func = self.hir.function(id);
            self.hir.functions[id].overrides = {
                let mut overrides = SmallVec::<[_; 8]>::new();
                if let Some(ov) = &ast_func.header.override_ {
                    for path in ov.paths.iter() {
                        let Ok(id) = self.resolver.resolve_path_as(path, &self.scopes, "contract")
                        else {
                            continue;
                        };
                        // TODO: Move to override checker.
                        let Some(c) = func.contract else {
                            self.dcx().err("free functions cannot override").span(ov.span).emit();
                            continue;
                        };
                        if !self.hir.contract(c).linearized_bases[1..].contains(&id) {
                            self.dcx().err("override is not a base contract").span(ov.span).emit();
                            continue;
                        }
                        overrides.push(id);
                    }
                }
                self.arena.alloc_smallvec(overrides)
            };

            self.hir.functions[id].parameters =
                self.lower_variables(*ast_func.header.parameters, hir::VarKind::FunctionParam);

            self.hir.functions[id].modifiers = {
                let mut modifiers = SmallVec::<[_; 8]>::new();
                for modifier in ast_func.header.modifiers.iter() {
                    let func = self.hir.function(id);
                    let expected = if func.kind.is_constructor() {
                        "base class or modifier"
                    } else {
                        "modifier"
                    };
                    let Ok(id) = self.resolve_path_as(modifier.name, expected) else {
                        continue;
                    };
                    match id {
                        hir::ItemId::Contract(base)
                            if func.kind.is_constructor()
                                && func.contract.is_some_and(|c| {
                                    self.hir.contract(c).linearized_bases[1..].contains(&base)
                                }) => {}
                        hir::ItemId::Function(f) if self.hir.function(f).kind.is_modifier() => {}
                        _ => {
                            self.resolver.report_expected(
                                expected,
                                self.hir.item(id).description(),
                                modifier.name.span(),
                            );
                            continue;
                        }
                    }
                    let args = self.lower_call_args(&modifier.arguments);
                    modifiers.push(hir::Modifier { span: modifier.span(), id, args });
                }
                self.arena.alloc_smallvec(modifiers)
            };

            self.hir.functions[id].returns =
                self.lower_variables(ast_func.header.returns(), hir::VarKind::FunctionReturn);

            if let Some(body) = &ast_func.body {
                self.hir.functions[id].body = Some(self.lower_block(body));
            }
        }

        // Resolve function parameters and local variables, created while resolving functions.
        for id in self.hir.variable_ids().skip(normal_vars) {
            self.resolve_var(id);
        }
    }

    #[instrument(level = "debug", skip_all)]
    pub(super) fn resolve_base_args(&mut self) {
        for c_id in self.hir.contract_ids() {
            // Lower the base modifiers.
            let contract = self.hir.contract(c_id);
            let ast_contract = &self.hir_to_ast[&hir::ItemId::Contract(c_id)];
            let ast::ItemKind::Contract(ast_contract) = &ast_contract.kind else { unreachable!() };
            self.init(contract.source, None, None);
            self.hir.contracts[c_id].bases_args = self.arena.alloc_from_iter(
                std::iter::zip(&*ast_contract.bases, self.hir.contract(c_id).bases).map(
                    |(ast_base, &base_id)| hir::Modifier {
                        span: ast_base.span(),
                        id: base_id.into(),
                        args: self.lower_call_args(&ast_base.arguments),
                    },
                ),
            );
            let contract = self.hir.contract(c_id);

            let len = contract.linearized_bases.len() - 1;
            let base_args: &mut [Option<&'gcx hir::Modifier<'gcx>>] =
                self.arena.alloc_from_iter(std::iter::repeat_n(None, len));
            let mut resolve = |base: &'gcx hir::Modifier<'gcx>, is_ctor: bool| {
                let Some(base_id) = base.id.as_contract() else { return };
                let base_idx = contract
                    .linearized_bases
                    .iter()
                    .skip(1)
                    .position(|&l| l == base_id)
                    .expect("base contract not found");

                if is_ctor && base.args.is_dummy() {
                    // bad: `contract is C` ... `constructor() C`
                    //  ok: `contract is C` ... `constructor() C()`
                    // So we use `is_dummy` here instead of `is_empty`.
                    self.sess
                        .dcx
                        .err("modifier-style base constructor call without arguments")
                        .span(base.span)
                        .emit();
                }
                let prev = &mut base_args[base_idx];
                if let Some(prev) = prev
                    && !prev.args.is_empty()
                {
                    self.sess
                        .dcx
                        .err("base constructor arguments given twice")
                        .span(base.span)
                        .span_help(prev.span, "previous declaration")
                        .emit();
                }
                *prev = Some(base);
            };
            for base in contract.bases_args {
                resolve(base, false);
            }
            for base in contract.ctor.map_or(&[][..], |c| self.hir.function(c).modifiers) {
                resolve(base, true);
            }

            self.hir.contracts[c_id].linearized_bases_args = base_args;
        }
    }

    fn resolve_var(&mut self, id: hir::VariableId) {
        let var = self.hir.variable(id);
        let Some(&ast_item) = self.hir_to_ast.get(&hir::ItemId::Variable(id)) else {
            assert!(!var.ty.is_dummy(), "{var:#?}");
            return;
        };
        let ast::ItemKind::Variable(ast_var) = &ast_item.kind else { unreachable!() };

        self.init(var.source, var.contract, None);

        let init = ast_var.initializer.as_deref().map(|init| self.lower_expr(init));
        let ty = self.lower_type(&ast_var.ty);
        self.hir.variables[id].initializer = init;
        self.hir.variables[id].ty = ty;
    }

    /// Resolves a getter function.
    ///
    /// # Examples
    ///
    /// Simple case:
    ///
    /// ```solidity
    /// mapping(string k => bool[] v) public map;
    ///
    /// // Generates:
    /// function map(string calldata k, uint256 index1) public view returns(bool) {
    ///     return map[k][index1];
    /// }
    /// ```
    ///
    /// Special case for when the return type is a struct. Note that `mapping` fields are skipped:
    ///
    /// ```solidity
    /// struct Struct {
    ///   uint256 field1;
    ///   mapping(uint256 => bool) field2;
    ///   bool field3;
    /// }
    ///
    /// mapping(string k => Struct[] v) public mapWithStruct;
    ///
    /// // Generates:
    /// function mapWithStruct(string calldata k, uint256 index1) public view
    ///     returns(uint256 field1, bool field3)
    /// {
    ///     Struct storage tmp = map[k][index1];
    ///     return (tmp.field1, tmp.field3);
    /// }
    /// ```
    fn resolve_getter(&mut self, id: hir::FunctionId) {
        let func = self.hir.function(id);
        let Some(gettee) = func.gettee else { unreachable!() };
        let ast_item = self.hir_to_ast[&hir::ItemId::Variable(gettee)];
        let ast::ItemKind::Variable(ast_var) = &ast_item.kind else { unreachable!() };
        let span = ast_var.span;

        // https://github.com/ethereum/solidity/blob/9d7cc42bc1c12bb43e9dccf8c6c36833fdfcbbca/libsolidity/ast/Types.cpp#L2852
        let mut ret_ty = &self.hir.variable(gettee).ty;
        let mut ret_name = None;
        let mut parameters = SmallVec::<[_; 8]>::new();
        let new_param = |this: &mut Self, mut ty: hir::Type<'gcx>, mut name: Option<Ident>| {
            ty.span = span;
            if let Some(name) = &mut name {
                name.span = span;
            }
            this.mk_var(Some(id), span, ty, name, hir::VarKind::FunctionParam)
        };
        for i in 0usize.. {
            // let index_name = || Some(Ident::new(Symbol::intern(&format!("index{i}")), span));
            let _ = i;
            let index_name = || None;
            match ret_ty.kind {
                // mapping(k => v) -> arguments += k, ret_ty = v
                hir::TypeKind::Mapping(map) => {
                    let name = map.key_name.or_else(index_name);
                    let mut param = new_param(self, map.key.clone(), name);
                    if param.ty.kind.is_reference_type() {
                        param.data_location = Some(hir::DataLocation::Calldata);
                    }
                    parameters.push(self.hir.variables.push(param));
                    ret_ty = &map.value;
                    ret_name = map.value_name;
                }
                // element[] -> arguments += uint256, ret_ty = element
                hir::TypeKind::Array(array) => {
                    let u256 = hir::Type {
                        kind: hir::TypeKind::Elementary(ast::ElementaryType::UInt(
                            ast::TypeSize::new_int_bits(256),
                        )),
                        span: ret_ty.span,
                    };
                    let param = new_param(self, u256, index_name());
                    parameters.push(self.hir.variables.push(param));
                    ret_ty = &array.element;
                }
                _ => break,
            }
        }
        let ret_ty = ret_ty.clone();
        if let Some(name) = &mut ret_name {
            name.span = span;
        }

        let mut returns = SmallVec::<[_; 8]>::new();
        let mut push_return =
            |this: &mut Self, mut ty: hir::Type<'gcx>, mut name: Option<Ident>| {
                ty.span = ret_ty.span;
                if let Some(name) = &mut name {
                    name.span = span;
                }
                let mut ret = this.mk_var(Some(id), span, ty, name, hir::VarKind::FunctionReturn);
                if ret.ty.kind.is_reference_type() {
                    ret.data_location = Some(hir::DataLocation::Memory);
                }
                returns.push(this.hir.variables.push(ret))
            };
        let mut ret_struct = None;
        if let hir::TypeKind::Custom(hir::ItemId::Struct(s_id)) = ret_ty.kind {
            ret_struct = Some(s_id);
            let s = self.hir.strukt(s_id);
            for &field_id in s.fields.iter() {
                let field = self.hir.variable(field_id);
                if !matches!(field.ty.kind, hir::TypeKind::Mapping(_) | hir::TypeKind::Array(_)) {
                    push_return(self, field.ty.clone(), field.name);
                }
            }
        } else {
            push_return(self, ret_ty.clone(), ret_name);
        }

        self.hir.functions[id].parameters = self.arena.alloc_slice_copy(&parameters);
        self.hir.functions[id].returns = self.arena.alloc_slice_copy(&returns);
        self.hir.functions[id].body = {
            let mk_expr =
                |kind| &*self.arena.alloc(hir::Expr { id: self.next_id.next(), kind, span });
            let mk_stmt = |kind| hir::Stmt { span, kind };

            // `<gettee><"[" param "]" for param in params>`
            let res = Res::Item(hir::ItemId::Variable(gettee));
            let mut expr = mk_expr(hir::ExprKind::Ident(self.arena.alloc_as_slice(res)));
            for &param in &parameters {
                let res = Res::Item(hir::ItemId::Variable(param));
                let ident = hir::ExprKind::Ident(self.arena.alloc_as_slice(res));
                expr = mk_expr(hir::ExprKind::Index(expr, Some(mk_expr(ident))));
            }

            let stmts: Option<&[hir::Stmt<'_>]> = match returns[..] {
                [] => {
                    let msg = "getter must return at least one value";
                    let note = "the struct has all its members omitted, therefore the getter cannot return any values";
                    self.dcx().err(msg).span(span).span_note(ret_ty.span, note).emit();
                    Some(&[])
                }
                // `return <expr>;`
                [_] if ret_struct.is_none() => {
                    Some(self.arena.alloc_as_slice(mk_stmt(hir::StmtKind::Return(Some(expr)))))
                }
                [..] => {
                    if let [ret] = returns[..] {
                        // `return <expr>.<ret.name>;`
                        let ret = self.hir.variable(ret);
                        let expr = mk_expr(hir::ExprKind::Member(expr, ret.name.unwrap()));
                        let stmt = mk_stmt(hir::StmtKind::Return(Some(expr)));
                        Some(self.arena.alloc_as_slice(stmt))
                    } else {
                        // `Struct storage <name> = <expr>;`
                        let decl_name = Ident::new(sym::__tmp_struct, ast_var.span);
                        let mut decl_var = self.mk_var_stmt(id, span, ret_ty.clone(), decl_name);
                        decl_var.data_location = Some(hir::DataLocation::Storage);
                        let decl_id = self.hir.variables.push(decl_var);
                        // Re-declare `mk_expr` because we need to re-borrow `self`.
                        let mk_expr = |kind| {
                            &*self.arena.alloc(hir::Expr { id: self.next_id.next(), kind, span })
                        };
                        let decl_stmt = mk_stmt(hir::StmtKind::DeclSingle(decl_id));

                        // `return (<name "." ret.name "," for ret in returns>);`
                        let res =
                            self.arena.alloc_as_slice(Res::Item(hir::ItemId::Variable(decl_id)));
                        let tuple = mk_expr(hir::ExprKind::Tuple(
                            self.arena.alloc_slice_fill_iter(returns.iter().map(|&ret| {
                                let decl_name_expr = mk_expr(hir::ExprKind::Ident(res));
                                let ret = self.hir.variable(ret);
                                Some(mk_expr(hir::ExprKind::Member(
                                    decl_name_expr,
                                    ret.name.unwrap(),
                                )))
                            })),
                        ));
                        let ret_stmt = mk_stmt(hir::StmtKind::Return(Some(tuple)));

                        Some(self.arena.alloc_array([decl_stmt, ret_stmt]))
                    }
                }
            };
            stmts.map(|stmts| hir::Block { span, stmts })
        }
    }

    fn mk_var(
        &mut self,
        function: Option<hir::FunctionId>,
        span: Span,
        ty: hir::Type<'gcx>,
        name: Option<Ident>,
        kind: hir::VarKind,
    ) -> hir::Variable<'gcx> {
        hir::Variable {
            contract: self.current_contract_id,
            function,
            span,
            ..hir::Variable::new(self.current_source_id, ty, name, kind)
        }
    }

    fn mk_var_stmt(
        &mut self,
        function: hir::FunctionId,
        span: Span,
        ty: hir::Type<'gcx>,
        name: Ident,
    ) -> hir::Variable<'gcx> {
        self.mk_var(Some(function), span, ty, Some(name), hir::VarKind::Statement)
    }

<<<<<<< HEAD
    fn declare_kind_in(
        &self,
        scope: &mut Declarations,
        name: Ident,
        decl: Res,
    ) -> Result<(), ErrorGuaranteed> {
        scope.declare_res(self.sess, &self.hir, name, decl)
    }

    fn declare_in(
        &self,
        scope: &mut Declarations,
        name: Symbol,
        decl: Declaration,
    ) -> Result<(), ErrorGuaranteed> {
        scope.declare(self.sess, &self.hir, name, decl)
    }
}

/// Symbol resolution context.
struct ResolveContext<'gcx, 'a> {
    sess: &'gcx Session,
    arena: &'gcx hir::Arena,
    hir: &'a mut hir::Hir<'gcx>,
    resolver: &'a SymbolResolver<'gcx>,
    scopes: SymbolResolverScopes,
    function_id: Option<hir::FunctionId>,
    next_id: &'a AtomicUsize,
}

impl<'gcx, 'a> ResolveContext<'gcx, 'a> {
    fn new(
        lcx: &'a mut super::LoweringContext<'gcx>,
        scopes: SymbolResolverScopes,
        next_id: &'a AtomicUsize,
        function_id: Option<hir::FunctionId>,
    ) -> Self {
        Self {
            sess: lcx.sess,
            arena: lcx.arena,
            hir: &mut lcx.hir,
            resolver: &lcx.resolver,
            scopes,
            function_id,
            next_id,
        }
    }

=======
>>>>>>> 452b81b3
    fn in_scope<T>(&mut self, f: impl FnOnce(&mut Self) -> T) -> T {
        self.scopes.enter();
        let t = f(self);
        self.scopes.exit();
        t
    }

    fn in_scope_if<T>(&mut self, cond: bool, f: impl FnOnce(&mut Self) -> T) -> T {
        if cond { self.in_scope(f) } else { f(self) }
    }

    fn resolve_paths<'a>(
        &'a self,
        path: &ast::PathSlice,
    ) -> Result<&'a [Declaration], ErrorGuaranteed> {
        self.resolver.resolve_paths(path, &self.scopes).map_err(self.resolver.emit_resolver_error())
    }

    fn resolve_path(&self, path: &ast::PathSlice) -> Result<&'gcx [Res], ErrorGuaranteed> {
        self.resolve_paths(path)
            .map(|decls| &*self.arena.alloc_slice_fill_iter(decls.iter().map(|decl| decl.res)))
    }

    fn resolve_path_as<T: TryFrom<Res>>(
        &self,
        path: &ast::PathSlice,
        description: &str,
    ) -> Result<T, ErrorGuaranteed> {
        self.resolver.resolve_path_as(path, &self.scopes, description)
    }

    /// Lowers the given statements by first entering a new scope.
    fn lower_block(&mut self, block: &ast::Block<'_>) -> hir::Block<'gcx> {
        self.in_scope_if(!block.is_empty(), |this| this.lower_stmts(block.stmts, block.span))
    }

    fn lower_stmts(&mut self, stmts: &[ast::Stmt<'_>], span: Span) -> hir::Block<'gcx> {
        let stmts =
            self.arena.alloc_slice_fill_iter(stmts.iter().map(|stmt| self.lower_stmt_full(stmt)));
        hir::Block { span, stmts }
    }

    fn lower_stmt(&mut self, stmt: &ast::Stmt<'_>) -> &'gcx hir::Stmt<'gcx> {
        self.arena.alloc(self.lower_stmt_full(stmt))
    }

<<<<<<< HEAD
    #[instrument(name = "lower_stmt", level = "debug", skip_all)]
    fn lower_stmt_full(&mut self, stmt: &ast::Stmt<'_>) -> hir::Stmt<'gcx> {
=======
    #[instrument(name = "lower_stmt", level = "trace", skip_all)]
    fn lower_stmt_full(&mut self, stmt: &ast::Stmt<'_>) -> hir::Stmt<'hir> {
>>>>>>> 452b81b3
        let kind = match &stmt.kind {
            ast::StmtKind::DeclSingle(var) => {
                match self.lower_variable(var, hir::VarKind::Statement) {
                    (id, Ok(())) => hir::StmtKind::DeclSingle(id),
                    (_, Err(guar)) => hir::StmtKind::Err(guar),
                }
            }
            ast::StmtKind::DeclMulti(vars, expr) => hir::StmtKind::DeclMulti(
                self.arena.alloc_slice_fill_iter(vars.iter().map(|var| {
                    var.as_ref().map(|var| self.lower_variable(var, hir::VarKind::Statement).0)
                })),
                self.lower_expr(expr),
            ),
            ast::StmtKind::Assembly(_) => hir::StmtKind::Err(
                // self.dcx().err("assembly is not yet implemented").span(stmt.span).emit(),
                ErrorGuaranteed::new_unchecked(),
            ),
            ast::StmtKind::Block(stmts) => hir::StmtKind::Block(self.lower_block(stmts)),
            ast::StmtKind::UncheckedBlock(stmts) => {
                hir::StmtKind::UncheckedBlock(self.lower_block(stmts))
            }
            ast::StmtKind::Break => hir::StmtKind::Break,
            ast::StmtKind::Continue => hir::StmtKind::Continue,
            ast::StmtKind::Return(expr) => {
                hir::StmtKind::Return(self.lower_expr_opt(expr.as_deref()))
            }
            ast::StmtKind::While(_, _)
            | ast::StmtKind::DoWhile(_, _)
            | ast::StmtKind::For { .. } => self.lower_loop_stmt(stmt),
            ast::StmtKind::Emit(path, args) => match self.resolve_path(path) {
                Ok(res) => {
                    hir::StmtKind::Emit(self.make_call_expr_for_emit(path, res, args, stmt.span))
                }
                Err(guar) => hir::StmtKind::Err(guar),
            },
            ast::StmtKind::Revert(path, args) => match self.resolve_path(path) {
                Ok(res) => {
                    hir::StmtKind::Revert(self.make_call_expr_for_emit(path, res, args, stmt.span))
                }
                Err(guar) => hir::StmtKind::Err(guar),
            },
            ast::StmtKind::Expr(expr) => hir::StmtKind::Expr(self.lower_expr(expr)),
            ast::StmtKind::If(cond, then, else_) => hir::StmtKind::If(
                self.lower_expr(cond),
                self.lower_stmt(then),
                else_.as_deref().map(|stmt| self.lower_stmt(stmt)),
            ),
            ast::StmtKind::Try(ast::StmtTry { expr, clauses }) => {
                hir::StmtKind::Try(self.arena.alloc(hir::StmtTry {
                    expr: self.lower_expr_full(expr),
                    clauses: self.arena.alloc_slice_fill_iter(
                        clauses.iter().map(|catch| self.lower_try_catch_clause(catch)),
                    ),
                }))
            }
            ast::StmtKind::Placeholder => hir::StmtKind::Placeholder,
        };
        hir::Stmt { span: stmt.span, kind }
    }

    fn lower_try_catch_clause(
        &mut self,
        &ast::TryCatchClause { span, name, ref args, ref block }: &ast::TryCatchClause<'_>,
    ) -> hir::TryCatchClause<'gcx> {
        self.in_scope(|this| hir::TryCatchClause {
            span,
            name,
            args: this.lower_variables(args.vars, hir::VarKind::TryCatch),
            block: this.lower_block(block),
        })
    }

    /// Converts path + args into a Call expression for emit/revert statements.
    fn make_call_expr_for_emit(
        &mut self,
        path: &ast::PathSlice,
        res: &'gcx [Res],
        args: &ast::CallArgs<'_>,
        span: Span,
    ) -> &'gcx hir::Expr<'gcx> {
        self.arena.alloc(hir::Expr {
            kind: hir::ExprKind::Call(
                self.arena.alloc(hir::Expr {
                    id: self.next_id(),
                    kind: hir::ExprKind::Ident(res),
                    span: path.last().span,
                }),
                self.lower_call_args(args),
                None,
            ),
            id: self.next_id(),
            span,
        })
    }

    fn lower_variables(
        &mut self,
        vars: &[ast::VariableDefinition<'_>],
        kind: hir::VarKind,
    ) -> &'gcx [hir::VariableId] {
        self.arena.alloc_slice_fill_iter(vars.iter().map(|var| self.lower_variable(var, kind).0))
    }

    /// Lowers `var` to HIR and declares it in the current scope.
    fn lower_variable(
        &mut self,
        var: &ast::VariableDefinition<'_>,
        kind: hir::VarKind,
    ) -> (hir::VariableId, Result<(), ErrorGuaranteed>) {
        let id = super::lower::lower_variable_partial(
            &mut self.lcx.hir,
            var,
            self.scopes.source.unwrap(),
            self.scopes.contract,
            self.function_id,
            kind,
        );
        self.hir.variables[id].ty = self.lower_type(&var.ty);
        self.hir.variables[id].initializer = self.lower_expr_opt(var.initializer.as_deref());
        let mut guar = Ok(());
        if let Some(name) = var.name {
            let res = Res::Item(hir::ItemId::Variable(id));
            guar = self.scopes.current_scope().declare_res(self.lcx.sess, &self.lcx.hir, name, res);
        }
        (id, guar)
    }

    /// Desugars a `while`, `do while`, or `for` loop into a `loop` HIR statement.
    fn lower_loop_stmt(&mut self, stmt: &ast::Stmt<'_>) -> hir::StmtKind<'gcx> {
        let span = stmt.span;
        match &stmt.kind {
            // loop {
            //     if (<cond>) <stmt> else break;
            // }
            ast::StmtKind::While(cond, stmt) => self.in_scope(|this| {
                let cond = this.lower_expr(cond);
                let stmt = this.lower_stmt(stmt);
                let break_stmt = this.arena.alloc(hir::Stmt { span, kind: hir::StmtKind::Break });
                let body = this.arena.alloc_as_slice(hir::Stmt {
                    span,
                    kind: hir::StmtKind::If(cond, stmt, Some(break_stmt)),
                });
                hir::StmtKind::Loop(hir::Block { span, stmts: body }, hir::LoopSource::While)
            }),

            // loop {
            //     { <stmt> }
            //     if (<cond>) continue else break;
            // }
            ast::StmtKind::DoWhile(stmt, cond) => self.in_scope(|this| {
                let stmt = this.in_scope(|this| this.lower_stmt_full(stmt));
                let cond = this.lower_expr(cond);
                let cont_stmt = this.arena.alloc(hir::Stmt { span, kind: hir::StmtKind::Continue });
                let break_stmt = this.arena.alloc(hir::Stmt { span, kind: hir::StmtKind::Break });
                let check =
                    hir::Stmt { span, kind: hir::StmtKind::If(cond, cont_stmt, Some(break_stmt)) };

                let body = this.arena.alloc_array([stmt, check]);
                hir::StmtKind::Loop(hir::Block { span, stmts: body }, hir::LoopSource::DoWhile)
            }),

            // {
            //     <init>;
            //     loop {
            //         if (<cond>) {
            //             { <body> }
            //             <next>;
            //         } else break;
            //     }
            // }
            ast::StmtKind::For { init, cond, next, body } => {
                self.in_scope_if(init.is_some(), |this| {
                    let init = init.as_deref().map(|stmt| this.lower_stmt_full(stmt));
                    let cond = this.lower_expr_opt(cond.as_deref());
                    let mut body =
                        this.in_scope_if(next.is_some(), |this| this.lower_stmt_full(body));
                    let next = this.lower_expr_opt(next.as_deref());

                    // <body> = { <body>; <next>; }
                    if let Some(next) = next {
                        let next = hir::Stmt { span: next.span, kind: hir::StmtKind::Expr(next) };
                        body = hir::Stmt {
                            span: body.span,
                            kind: hir::StmtKind::Block(hir::Block {
                                span,
                                stmts: this.arena.alloc_array([body, next]),
                            }),
                        };
                    }

                    // <body> = if (<cond>) { <body> } else break;
                    if let Some(cond) = cond {
                        let break_stmt =
                            this.arena.alloc(hir::Stmt { span, kind: hir::StmtKind::Break });
                        body = hir::Stmt {
                            span: body.span,
                            kind: hir::StmtKind::If(cond, this.arena.alloc(body), Some(break_stmt)),
                        };
                    }

                    let mut kind = hir::StmtKind::Loop(
                        hir::Block { span, stmts: this.arena.alloc_as_slice(body) },
                        hir::LoopSource::For,
                    );

                    if let Some(init) = init {
                        let s = hir::Stmt { span, kind };
                        kind = hir::StmtKind::Block(hir::Block {
                            span,
                            stmts: this.arena.alloc_array([init, s]),
                        });
                    }

                    kind
                })
            }

            _ => unreachable!(),
        }
    }

    fn lower_expr(&mut self, expr: &ast::Expr<'_>) -> &'gcx hir::Expr<'gcx> {
        self.arena.alloc(self.lower_expr_full(expr))
    }

    fn lower_expr_opt(&mut self, expr: Option<&ast::Expr<'_>>) -> Option<&'gcx hir::Expr<'gcx>> {
        expr.map(|expr| self.lower_expr(expr))
    }

    fn lower_exprs<'b, I, T>(&mut self, exprs: I) -> &'gcx [hir::Expr<'gcx>]
    where
        I: IntoIterator<Item = T>,
        I::IntoIter: ExactSizeIterator,
        T: AsRef<ast::Expr<'b>>,
    {
        self.arena
            .alloc_slice_fill_iter(exprs.into_iter().map(|e| self.lower_expr_full(e.as_ref())))
    }

<<<<<<< HEAD
    #[instrument(name = "lower_expr", level = "debug", skip_all)]
    fn lower_expr_full(&mut self, expr: &ast::Expr<'_>) -> hir::Expr<'gcx> {
=======
    #[instrument(name = "lower_expr", level = "trace", skip_all)]
    fn lower_expr_full(&mut self, expr: &ast::Expr<'_>) -> hir::Expr<'hir> {
>>>>>>> 452b81b3
        let kind = match &expr.kind {
            ast::ExprKind::Array(exprs) => hir::ExprKind::Array(self.lower_exprs(&**exprs)),
            ast::ExprKind::Assign(lhs, op, rhs) => {
                hir::ExprKind::Assign(self.lower_expr(lhs), *op, self.lower_expr(rhs))
            }
            ast::ExprKind::Binary(lhs, op, rhs) => {
                hir::ExprKind::Binary(self.lower_expr(lhs), *op, self.lower_expr(rhs))
            }
            ast::ExprKind::Call(callee, args) => {
                let (callee, options) =
                    if let ast::ExprKind::CallOptions(expr, options) = &callee.kind {
                        (self.lower_expr(expr), Some(self.lower_named_args(options)))
                    } else {
                        (self.lower_expr(callee), None)
                    };
                hir::ExprKind::Call(callee, self.lower_call_args(args), options)
            }
            ast::ExprKind::CallOptions(callee, options) => {
                let callee = self.lower_expr(callee);
                let _options = self.lower_named_args(options);
                let options_span = callee.span.shrink_to_hi().with_hi(expr.span.hi());
                hir::ExprKind::Err(
                    self.sess
                        .dcx
                        .err("call options must be part of a call expression")
                        .span(options_span)
                        .span_note(expr.span, "this expression is not a function call expression")
                        .emit(),
                )
            }
            ast::ExprKind::Delete(expr) => hir::ExprKind::Delete(self.lower_expr(expr)),
            ast::ExprKind::Ident(name) => {
                match self.resolve_paths(ast::PathSlice::from_ref(name)) {
                    Ok(decls) => hir::ExprKind::Ident(
                        self.arena.alloc_slice_fill_iter(decls.iter().map(|decl| decl.res)),
                    ),
                    Err(guar) => hir::ExprKind::Err(guar),
                }
            }
            ast::ExprKind::Index(expr, index) => match index {
                ast::IndexKind::Index(index) => hir::ExprKind::Index(
                    self.lower_expr(expr),
                    self.lower_expr_opt(index.as_deref()),
                ),
                ast::IndexKind::Range(start, end) => hir::ExprKind::Slice(
                    self.lower_expr(expr),
                    self.lower_expr_opt(start.as_deref()),
                    self.lower_expr_opt(end.as_deref()),
                ),
            },
            ast::ExprKind::Lit(lit, _) => {
                hir::ExprKind::Lit(self.arena.literals.alloc(ast::Lit::clone(lit)))
            }
            ast::ExprKind::Member(expr, member) => {
                hir::ExprKind::Member(self.lower_expr(expr), *member)
            }
            ast::ExprKind::New(ty) => hir::ExprKind::New(self.lower_type(ty)),
            ast::ExprKind::Payable(args) => 'b: {
                if let ast::CallArgsKind::Unnamed(args) = &args.kind
                    && let [arg] = &args[..]
                {
                    break 'b hir::ExprKind::Payable(self.lower_expr(arg));
                }
                let msg = "expected exactly one unnamed argument";
                let guar = self.sess.dcx.err(msg).span(expr.span).emit();
                hir::ExprKind::Err(guar)
            }
            ast::ExprKind::Ternary(cond, then, r#else) => hir::ExprKind::Ternary(
                self.lower_expr(cond),
                self.lower_expr(then),
                self.lower_expr(r#else),
            ),
            ast::ExprKind::Tuple(exprs) => hir::ExprKind::Tuple(self.arena.alloc_slice_fill_iter(
                exprs.iter().map(|expr| self.lower_expr_opt(expr.as_deref())),
            )),
            ast::ExprKind::TypeCall(ty) => hir::ExprKind::TypeCall(self.lower_type(ty)),
            ast::ExprKind::Type(ty) => hir::ExprKind::Type(self.lower_type(ty)),
            ast::ExprKind::Unary(op, expr) => hir::ExprKind::Unary(*op, self.lower_expr(expr)),
        };
        hir::Expr { id: self.next_id(), kind, span: expr.span }
    }

    fn lower_named_args(&mut self, options: &[ast::NamedArg<'_>]) -> &'gcx [hir::NamedArg<'gcx>] {
        self.arena.alloc_slice_fill_iter(
            options.iter().map(|arg| hir::NamedArg {
                name: arg.name,
                value: self.lower_expr_full(arg.value),
            }),
        )
    }

    fn lower_call_args(&mut self, args: &ast::CallArgs<'_>) -> hir::CallArgs<'gcx> {
        let kind = match &args.kind {
            ast::CallArgsKind::Unnamed(args) => {
                hir::CallArgsKind::Unnamed(self.lower_exprs(&**args))
            }
            ast::CallArgsKind::Named(args) => hir::CallArgsKind::Named(self.lower_named_args(args)),
        };
        hir::CallArgs { kind, span: args.span }
    }

<<<<<<< HEAD
    #[instrument(name = "lower_stmt", level = "debug", skip_all)]
    fn lower_type(&mut self, ty: &ast::Type<'_>) -> hir::Type<'gcx> {
=======
    #[instrument(name = "lower_type", level = "trace", skip_all)]
    fn lower_type(&mut self, ty: &ast::Type<'_>) -> hir::Type<'hir> {
>>>>>>> 452b81b3
        let kind = match &ty.kind {
            ast::TypeKind::Elementary(ty) => hir::TypeKind::Elementary(*ty),
            ast::TypeKind::Array(array) => hir::TypeKind::Array(self.arena.alloc(hir::TypeArray {
                element: self.lower_type(&array.element),
                size: self.lower_expr_opt(array.size.as_deref()),
            })),
            ast::TypeKind::Function(f) => hir::TypeKind::Function(
                self.arena.alloc(hir::TypeFunction {
                    parameters: self.lower_variables(*f.parameters, hir::VarKind::FunctionTyParam),
                    visibility: f.visibility.map(|v| *v).unwrap_or(ast::Visibility::Public),
                    state_mutability: f
                        .state_mutability
                        .map(|s| s.data)
                        .unwrap_or(ast::StateMutability::NonPayable),
                    returns: self.lower_variables(f.returns(), hir::VarKind::FunctionTyReturn),
                }),
            ),
            ast::TypeKind::Mapping(mapping) => {
                hir::TypeKind::Mapping(self.arena.alloc(hir::TypeMapping {
                    key: self.lower_type(&mapping.key),
                    key_name: mapping.key_name,
                    value: self.lower_type(&mapping.value),
                    value_name: mapping.value_name,
                }))
            }
            ast::TypeKind::Custom(path) => match self.resolve_path_as(path, "item") {
                Ok(id) => hir::TypeKind::Custom(id),
                Err(guar) => hir::TypeKind::Err(guar),
            },
        };
        hir::Type { kind, span: ty.span }
    }

    #[inline]
    fn next_id<I: Idx>(&self) -> I {
        self.next_id.next()
    }
}

impl super::LoweringContext<'_, '_, '_> {
    fn declare_kind_in(
        &self,
        scope: &mut Declarations,
        name: Ident,
        decl: Res,
    ) -> Result<(), ErrorGuaranteed> {
        scope.declare_res(self.sess, &self.hir, name, decl)
    }

    fn declare_in(
        &self,
        scope: &mut Declarations,
        name: Symbol,
        decl: Declaration,
    ) -> Result<(), ErrorGuaranteed> {
        scope.declare(self.sess, &self.hir, name, decl)
    }
}

struct ResolverError {
    name: Ident,
    kind: ResolverErrorKind,
}

enum ResolverErrorKind {
    Unresolved,
    NotAScope(Res),
    MultipleDeclarations,
}

impl ResolverError {
    fn new(name: Ident, kind: ResolverErrorKind) -> Self {
        Self { name, kind }
    }

    fn from_path(path: &ast::PathSlice, index: usize, kind: ResolverErrorKind) -> Self {
        Self { name: path.segments()[index], kind }
    }

    fn span(&self) -> Span {
        self.name.span
    }

    fn format(&self) -> String {
        let name = self.name;
        match self.kind {
            ResolverErrorKind::Unresolved => format!("unresolved symbol `{name}`"),
            ResolverErrorKind::NotAScope(kind) => {
                format!(
                    "`{name}` is a {}, which cannot be indexed in type paths",
                    kind.description()
                )
            }
            ResolverErrorKind::MultipleDeclarations => {
                format!("symbol `{name}` resolved to multiple declarations")
            }
        }
    }
}

<<<<<<< HEAD
pub(crate) struct SymbolResolver<'gcx> {
    dcx: &'gcx DiagCtxt,
=======
#[derive(derive_more::Debug)]
pub(crate) struct SymbolResolver<'sess> {
    #[debug(ignore)]
    dcx: &'sess DiagCtxt,
>>>>>>> 452b81b3
    pub(crate) source_scopes: IndexVec<hir::SourceId, Declarations>,
    pub(crate) contract_scopes: IndexVec<hir::ContractId, Declarations>,
    #[debug(ignore)]
    global_builtin_scope: Declarations,
    #[debug(ignore)]
    builtin_members_scopes: Box<[Option<Declarations>; Builtin::COUNT]>,
}

impl<'gcx> SymbolResolver<'gcx> {
    pub(crate) fn new(dcx: &'gcx DiagCtxt) -> Self {
        let (global_builtin_scope, builtin_members_scopes) = crate::builtins::scopes();
        Self {
            dcx,
            source_scopes: IndexVec::new(),
            contract_scopes: IndexVec::new(),
            global_builtin_scope,
            builtin_members_scopes,
        }
    }

    fn resolve_path_as<T: TryFrom<Res>>(
        &self,
        path: &ast::PathSlice,
        scopes: &SymbolResolverScopes,
        description: &str,
    ) -> Result<T, ErrorGuaranteed> {
        let decl = self.resolve_path(path, scopes).map_err(self.emit_resolver_error())?;
        if let Res::Err(guar) = decl.res {
            return Err(guar);
        }
        T::try_from(decl.res)
            .map_err(|_| self.report_expected(description, decl.description(), path.span()))
    }

    fn emit_resolver_error(&self) -> impl Fn(ResolverError) -> ErrorGuaranteed + '_ {
        move |e| self.dcx.err(e.format()).span(e.span()).emit()
    }

    fn resolve_path(
        &self,
        path: &ast::PathSlice,
        scopes: &SymbolResolverScopes,
    ) -> Result<Declaration, ResolverError> {
        let decls = self.resolve_paths(path, scopes)?;
        if let [decl] = decls {
            Ok(*decl)
        } else {
            Err(ResolverError::new(*path.last(), ResolverErrorKind::MultipleDeclarations))
        }
    }

    fn resolve_paths<'a>(
        &'a self,
        path: &ast::PathSlice,
        scopes: &'a SymbolResolverScopes,
    ) -> Result<&'a [Declaration], ResolverError> {
        let mut segments = path.segments().iter();
        let name = *segments.next().unwrap();
        let mut decls = self
            .resolve_name_raw(name, scopes)
            .ok_or_else(|| ResolverError::new(name, ResolverErrorKind::Unresolved))?;
        for (prev_i, &segment) in segments.enumerate() {
            let [decl] = decls else {
                return Err(ResolverError::from_path(
                    path,
                    prev_i,
                    ResolverErrorKind::MultipleDeclarations,
                ));
            };
            if decl.res.is_err() {
                return Ok(decls);
            }
            let scope = self.scope_of(decl.res).ok_or_else(|| {
                ResolverError::from_path(path, prev_i, ResolverErrorKind::NotAScope(decl.res))
            })?;
            decls = scope.resolve(segment).ok_or_else(|| {
                ResolverError::from_path(path, prev_i + 1, ResolverErrorKind::Unresolved)
            })?;
        }
        Ok(decls)
    }

    fn resolve_name_raw<'a>(
        &'a self,
        name: Ident,
        scopes: &'a SymbolResolverScopes,
    ) -> Option<&'a [Declaration]> {
        scopes.get(self).find_map(move |scope| scope.resolve(name))
    }

    fn scope_of(&self, declaration: Res) -> Option<&Declarations> {
        match declaration {
            Res::Item(hir::ItemId::Contract(id)) => Some(&self.contract_scopes[id]),
            Res::Namespace(id) => Some(&self.source_scopes[id]),
            Res::Builtin(builtin) => self.builtin_members_scopes[builtin as usize].as_ref(),
            _ => None,
        }
    }

    fn report_expected(&self, expected: &str, found: &str, span: Span) -> ErrorGuaranteed {
        self.dcx.err(format!("expected {expected}, found {found}")).span(span).emit()
    }
}

/// Mutable symbol resolution state.
#[derive(Debug)]
struct SymbolResolverScopes {
    source: Option<hir::SourceId>,
    contract: Option<hir::ContractId>,
    scopes: Vec<Declarations>,
    /// Pool of declarations that can be reused.
    pool: Vec<Declarations>,
}

impl SymbolResolverScopes {
    #[inline]
    fn new() -> Self {
        Self { source: None, contract: None, scopes: Vec::new(), pool: Vec::new() }
    }

    fn init(&mut self, source: hir::SourceId, contract: Option<hir::ContractId>) {
        self.clear();
        self.source = Some(source);
        self.contract = contract;
    }

    fn clear(&mut self) {
        self.pool.append(&mut self.scopes);
        self.source = None;
        self.contract = None;
    }

    #[inline]
    fn get<'a>(
        &'a self,
        resolver: &'a SymbolResolver<'_>,
    ) -> impl Iterator<Item = &'a Declarations> + Clone + 'a {
        debug_assert!(self.source.is_some() || self.contract.is_some());
        self.scopes
            .iter()
            .rev()
            .chain(self.contract.map(|id| &resolver.contract_scopes[id]))
            .chain(self.source.map(|id| &resolver.source_scopes[id]))
            .chain(std::iter::once(&resolver.global_builtin_scope))
    }

    fn enter(&mut self) {
        let mut scope = self.pool.pop().unwrap_or_else(Declarations::new);
        scope.clear();
        self.scopes.push(scope);
    }

    #[inline]
    fn current_scope(&mut self) -> &mut Declarations {
        if self.scopes.is_empty() {
            self.enter();
        }
        self.scopes.last_mut().unwrap()
    }

    #[track_caller]
    fn exit(&mut self) {
        let scope = self.scopes.pop().expect("unbalanced enter/exit");
        self.pool.push(scope);
    }
}

pub(crate) struct Declarations {
    declarations: FxIndexMap<Symbol, DeclarationsInner>,
}

impl fmt::Debug for Declarations {
    fn fmt(&self, f: &mut fmt::Formatter<'_>) -> fmt::Result {
        f.write_str("Declarations ")?;
        let mut map = f.debug_map();
        for (key, values) in self.iter() {
            map.entry(&key, if let [value] = values { value } else { &values });
        }
        map.finish()
    }
}

// Based on benchmarks:
// - 80th percentile: 1 declaration per symbol
// - 95th percentile: 4 declarations per symbol
const INNER_INLINE_CAPACITY: usize = 1;
const INNER_FIRST_RESERVE: usize = 4 - INNER_INLINE_CAPACITY;

type DeclarationsInner = SmallVec<[Declaration; INNER_INLINE_CAPACITY]>;

impl Declarations {
    pub(crate) fn new() -> Self {
        Self::with_capacity(0)
    }

    pub(crate) fn with_capacity(capacity: usize) -> Self {
        Self { declarations: FxIndexMap::with_capacity_and_hasher(capacity, Default::default()) }
    }

    pub(crate) fn reserve(&mut self, additional: usize) {
        self.declarations.reserve(additional);
    }

    pub(crate) fn clear(&mut self) {
        self.declarations.clear();
    }

    pub(crate) fn len(&self) -> usize {
        self.declarations.len()
    }

    pub(crate) fn iter(&self) -> impl Iterator<Item = (Symbol, &[Declaration])> {
        self.declarations.iter().map(|(key, values)| (*key, values.as_slice()))
    }

    pub(crate) fn resolve(&self, name: Ident) -> Option<&[Declaration]> {
        self.declarations.get(&name.name).map(std::ops::Deref::deref)
    }

    pub(crate) fn resolve_cloned(&self, name: Ident) -> Option<DeclarationsInner> {
        self.declarations.get(&name.name).cloned()
    }

    /// Declares `name => decl` without checking for conflicts.
    pub(crate) fn declare_unchecked(&mut self, name: Symbol, decl: Declaration) {
        self.declarations.entry(name).or_default().push(decl);
    }

    /// Declares `Ident { name, span } => kind` by converting it to
    /// `name => Declaration { kind, span }`.
    #[inline]
    pub(crate) fn declare_res(
        &mut self,
        sess: &Session,
        hir: &hir::Hir<'_>,
        name: Ident,
        res: Res,
    ) -> Result<(), ErrorGuaranteed> {
        self.declare(sess, hir, name.name, Declaration { res, span: name.span })
    }

    pub(crate) fn declare(
        &mut self,
        sess: &Session,
        hir: &hir::Hir<'_>,
        name: Symbol,
        decl: Declaration,
    ) -> Result<(), ErrorGuaranteed> {
        self.try_declare(hir, name, decl)
            .map_err(|conflict| report_conflict(hir, sess, name, decl, conflict))
    }

    pub(crate) fn try_declare(
        &mut self,
        hir: &hir::Hir<'_>,
        name: Symbol,
        decl: Declaration,
    ) -> Result<(), Declaration> {
        match self.declarations.entry(name) {
            IndexEntry::Occupied(entry) => {
                let declarations = entry.into_mut();
                if let Some(conflict) = Self::conflicting_declaration(hir, decl, declarations) {
                    return Err(conflict);
                }
                if !declarations.contains(&decl) {
                    if declarations.capacity() == INNER_INLINE_CAPACITY {
                        declarations.reserve(INNER_FIRST_RESERVE);
                    }
                    declarations.push(decl);
                }
            }
            IndexEntry::Vacant(entry) => {
                entry.insert(SmallVec::from_buf([decl]));
            }
        }
        Ok(())
    }

    fn conflicting_declaration(
        hir: &hir::Hir<'_>,
        decl: Declaration,
        declarations: &[Declaration],
    ) -> Option<Declaration> {
        use Res::*;
        use hir::ItemId::*;

        if declarations.is_empty() {
            return None;
        }

        // https://github.com/ethereum/solidity/blob/de1a017ccb935d149ed6bcbdb730d89883f8ce02/libsolidity/analysis/DeclarationContainer.cpp#L35
        if matches!(decl.res, Item(Function(_) | Event(_))) {
            let mut getter = None;
            if let Item(Function(id)) = decl.res {
                getter = Some(id);
                let f = hir.function(id);
                if !f.kind.is_ordinary() {
                    return Some(declarations[0]);
                }
            }
            let same_kind = |decl2: &Declaration| match decl2.res {
                Item(Variable(v)) => hir.variable(v).getter == getter,
                Item(Function(f)) => hir.function(f).kind.is_ordinary(),
                ref k => k.matches(&decl.res),
            };
            declarations.iter().find(|&decl2| !same_kind(decl2)).copied()
        } else if declarations == [decl] {
            None
        } else {
            Some(declarations[0])
        }
    }
}

#[derive(Clone, Copy, Debug)]
pub(crate) struct Declaration {
    pub(crate) res: Res,
    pub(crate) span: Span,
}

impl std::ops::Deref for Declaration {
    type Target = Res;

    #[inline]
    fn deref(&self) -> &Self::Target {
        &self.res
    }
}

impl PartialEq for Declaration {
    #[inline]
    fn eq(&self, other: &Self) -> bool {
        self.res == other.res
    }
}

impl Eq for Declaration {}

pub(super) fn report_conflict(
    hir: &hir::Hir<'_>,
    sess: &Session,
    name: Symbol,
    decl: Declaration,
    mut previous: Declaration,
) -> ErrorGuaranteed {
    debug_assert_ne!(decl.span, previous.span);

    let mut err = sess.dcx.err(format!("identifier `{name}` already declared")).span(decl.span);

    // If `previous` is coming from an import, show both the import and the real span.
    if let Res::Item(item_id) = previous.res
        && let Ok(snippet) = sess.source_map().span_to_snippet(previous.span)
        && snippet.starts_with("import")
    {
        err = err.span_note(previous.span, "previous declaration imported here");
        let real_span = hir.item(item_id).span();
        previous.span = real_span;
    }

    if !previous.span.is_dummy() {
        err = err.span_note(previous.span, "previous declaration declared here");
    }

    err.emit()
}<|MERGE_RESOLUTION|>--- conflicted
+++ resolved
@@ -253,32 +253,29 @@
 }
 
 /// Symbol resolution context.
-pub(super) struct ResolveContext<'sess, 'ast, 'hir> {
-    pub(super) lcx: super::LoweringContext<'sess, 'ast, 'hir>,
+pub(super) struct ResolveContext<'gcx> {
+    pub(super) lcx: super::LoweringContext<'gcx>,
     scopes: SymbolResolverScopes,
     function_id: Option<hir::FunctionId>,
 }
 
-impl<'sess, 'ast, 'hir> std::ops::Deref for ResolveContext<'sess, 'ast, 'hir> {
-    type Target = super::LoweringContext<'sess, 'ast, 'hir>;
+impl<'gcx> std::ops::Deref for ResolveContext<'gcx> {
+    type Target = super::LoweringContext<'gcx>;
     #[inline]
     fn deref(&self) -> &Self::Target {
         &self.lcx
     }
 }
 
-impl std::ops::DerefMut for ResolveContext<'_, '_, '_> {
+impl std::ops::DerefMut for ResolveContext<'_> {
     #[inline]
     fn deref_mut(&mut self) -> &mut Self::Target {
         &mut self.lcx
     }
 }
 
-<<<<<<< HEAD
-impl<'gcx> super::LoweringContext<'gcx> {
-=======
-impl<'sess, 'ast, 'hir> ResolveContext<'sess, 'ast, 'hir> {
-    pub(super) fn new(lcx: super::LoweringContext<'sess, 'ast, 'hir>) -> Self {
+impl<'gcx> ResolveContext<'gcx> {
+    pub(super) fn new(lcx: super::LoweringContext<'gcx>) -> Self {
         Self { lcx, scopes: SymbolResolverScopes::new(), function_id: None }
     }
 
@@ -292,7 +289,6 @@
         self.function_id = function;
     }
 
->>>>>>> 452b81b3
     #[instrument(level = "debug", skip_all)]
     pub(super) fn resolve_symbols(&mut self) {
         mk_init_cx!(self);
@@ -719,57 +715,6 @@
         self.mk_var(Some(function), span, ty, Some(name), hir::VarKind::Statement)
     }
 
-<<<<<<< HEAD
-    fn declare_kind_in(
-        &self,
-        scope: &mut Declarations,
-        name: Ident,
-        decl: Res,
-    ) -> Result<(), ErrorGuaranteed> {
-        scope.declare_res(self.sess, &self.hir, name, decl)
-    }
-
-    fn declare_in(
-        &self,
-        scope: &mut Declarations,
-        name: Symbol,
-        decl: Declaration,
-    ) -> Result<(), ErrorGuaranteed> {
-        scope.declare(self.sess, &self.hir, name, decl)
-    }
-}
-
-/// Symbol resolution context.
-struct ResolveContext<'gcx, 'a> {
-    sess: &'gcx Session,
-    arena: &'gcx hir::Arena,
-    hir: &'a mut hir::Hir<'gcx>,
-    resolver: &'a SymbolResolver<'gcx>,
-    scopes: SymbolResolverScopes,
-    function_id: Option<hir::FunctionId>,
-    next_id: &'a AtomicUsize,
-}
-
-impl<'gcx, 'a> ResolveContext<'gcx, 'a> {
-    fn new(
-        lcx: &'a mut super::LoweringContext<'gcx>,
-        scopes: SymbolResolverScopes,
-        next_id: &'a AtomicUsize,
-        function_id: Option<hir::FunctionId>,
-    ) -> Self {
-        Self {
-            sess: lcx.sess,
-            arena: lcx.arena,
-            hir: &mut lcx.hir,
-            resolver: &lcx.resolver,
-            scopes,
-            function_id,
-            next_id,
-        }
-    }
-
-=======
->>>>>>> 452b81b3
     fn in_scope<T>(&mut self, f: impl FnOnce(&mut Self) -> T) -> T {
         self.scopes.enter();
         let t = f(self);
@@ -816,13 +761,8 @@
         self.arena.alloc(self.lower_stmt_full(stmt))
     }
 
-<<<<<<< HEAD
-    #[instrument(name = "lower_stmt", level = "debug", skip_all)]
+    #[instrument(name = "lower_stmt", level = "trace", skip_all)]
     fn lower_stmt_full(&mut self, stmt: &ast::Stmt<'_>) -> hir::Stmt<'gcx> {
-=======
-    #[instrument(name = "lower_stmt", level = "trace", skip_all)]
-    fn lower_stmt_full(&mut self, stmt: &ast::Stmt<'_>) -> hir::Stmt<'hir> {
->>>>>>> 452b81b3
         let kind = match &stmt.kind {
             ast::StmtKind::DeclSingle(var) => {
                 match self.lower_variable(var, hir::VarKind::Statement) {
@@ -1062,13 +1002,8 @@
             .alloc_slice_fill_iter(exprs.into_iter().map(|e| self.lower_expr_full(e.as_ref())))
     }
 
-<<<<<<< HEAD
-    #[instrument(name = "lower_expr", level = "debug", skip_all)]
+    #[instrument(name = "lower_expr", level = "trace", skip_all)]
     fn lower_expr_full(&mut self, expr: &ast::Expr<'_>) -> hir::Expr<'gcx> {
-=======
-    #[instrument(name = "lower_expr", level = "trace", skip_all)]
-    fn lower_expr_full(&mut self, expr: &ast::Expr<'_>) -> hir::Expr<'hir> {
->>>>>>> 452b81b3
         let kind = match &expr.kind {
             ast::ExprKind::Array(exprs) => hir::ExprKind::Array(self.lower_exprs(&**exprs)),
             ast::ExprKind::Assign(lhs, op, rhs) => {
@@ -1170,13 +1105,8 @@
         hir::CallArgs { kind, span: args.span }
     }
 
-<<<<<<< HEAD
-    #[instrument(name = "lower_stmt", level = "debug", skip_all)]
+    #[instrument(name = "lower_type", level = "trace", skip_all)]
     fn lower_type(&mut self, ty: &ast::Type<'_>) -> hir::Type<'gcx> {
-=======
-    #[instrument(name = "lower_type", level = "trace", skip_all)]
-    fn lower_type(&mut self, ty: &ast::Type<'_>) -> hir::Type<'hir> {
->>>>>>> 452b81b3
         let kind = match &ty.kind {
             ast::TypeKind::Elementary(ty) => hir::TypeKind::Elementary(*ty),
             ast::TypeKind::Array(array) => hir::TypeKind::Array(self.arena.alloc(hir::TypeArray {
@@ -1216,7 +1146,7 @@
     }
 }
 
-impl super::LoweringContext<'_, '_, '_> {
+impl super::LoweringContext<'_> {
     fn declare_kind_in(
         &self,
         scope: &mut Declarations,
@@ -1277,15 +1207,10 @@
     }
 }
 
-<<<<<<< HEAD
+#[derive(derive_more::Debug)]
 pub(crate) struct SymbolResolver<'gcx> {
+    #[debug(ignore)]
     dcx: &'gcx DiagCtxt,
-=======
-#[derive(derive_more::Debug)]
-pub(crate) struct SymbolResolver<'sess> {
-    #[debug(ignore)]
-    dcx: &'sess DiagCtxt,
->>>>>>> 452b81b3
     pub(crate) source_scopes: IndexVec<hir::SourceId, Declarations>,
     pub(crate) contract_scopes: IndexVec<hir::ContractId, Declarations>,
     #[debug(ignore)]
