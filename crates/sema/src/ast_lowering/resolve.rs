use crate::{builtins::Builtin, hir, ParsedSources};
use solar_ast as ast;
use solar_data_structures::{
    index::{Idx, IndexVec},
    map::{FxIndexMap, IndexEntry},
    smallvec::SmallVec,
    BumpExt,
};
use solar_interface::{
    diagnostics::{DiagCtxt, ErrorGuaranteed},
    sym, Ident, Session, Span, Symbol,
};
use std::{fmt, sync::atomic::AtomicUsize};

pub(crate) use crate::hir::Res;

impl super::LoweringContext<'_, '_, '_> {
    #[instrument(level = "debug", skip_all)]
    pub(super) fn collect_exports(&mut self) {
        assert!(self.resolver.source_scopes.is_empty(), "exports already collected");
        self.resolver.source_scopes = self
            .hir
            .sources()
            .map(|source| {
                let mut scope = Declarations::with_capacity(source.items.len());
                for &item_id in source.items {
                    let item = self.hir.item(item_id);
                    if let Some(name) = item.name() {
                        let decl = Declaration { res: Res::Item(item_id), span: name.span };
                        let _ = self.declare_in(&mut scope, name.name, decl);
                    }
                }
                scope
            })
            .collect();
    }

    #[instrument(level = "debug", skip_all)]
    pub(super) fn perform_imports(&mut self, sources: &ParsedSources<'_>) {
        for (source_id, source) in self.hir.sources_enumerated() {
            for &(item_id, import_id) in source.imports {
                let import_item = &sources[source_id].ast.as_ref().unwrap().items[item_id];
                let ast::ItemKind::Import(import) = &import_item.kind else { unreachable!() };
                let (source_scope, import_scope) = if source_id != import_id {
                    let (a, b) = super::get_two_mut_idx(
                        &mut self.resolver.source_scopes,
                        source_id,
                        import_id,
                    );
                    (a, Some(&*b))
                } else {
                    (&mut self.resolver.source_scopes[source_id], None)
                };
                match import.items {
                    ast::ImportItems::Plain(_) | ast::ImportItems::Glob(_) => {
                        if let Some(alias) = import.items.source_alias() {
                            let _ = source_scope.declare_res(
                                self.sess,
                                &self.hir,
                                alias,
                                Res::Namespace(import_id),
                            );
                        } else if let Some(import_scope) = import_scope {
                            // Import all declarations.
                            for (&name, decls) in &import_scope.declarations {
                                for decl in decls {
                                    // Re-span to the import statement.
                                    let mut decl = *decl;
                                    decl.span = import_item.span;
                                    let _ = source_scope.declare(self.sess, &self.hir, name, decl);
                                }
                            }
                        } else {
                            // `source_id == import_id` -> `import self::*;`: nothing to do.
                        }
                    }
                    ast::ImportItems::Aliases(ref aliases) => {
                        for &(import, alias) in aliases.iter() {
                            let name = alias.unwrap_or(import);
                            if let Some(import_scope) = import_scope {
                                Self::perform_alias_import(
                                    self.sess,
                                    &self.hir,
                                    source,
                                    source_scope,
                                    name,
                                    import,
                                    import_scope.resolve(import),
                                )
                            } else {
                                Self::perform_alias_import(
                                    self.sess,
                                    &self.hir,
                                    source,
                                    source_scope,
                                    name,
                                    import,
                                    source_scope.resolve_cloned(import),
                                )
                            }
                        }
                    }
                }
            }
        }
    }

    /// Separate function to avoid cloning `resolved` when the import is not a self-import.
    fn perform_alias_import(
        sess: &Session,
        hir: &hir::Hir<'_>,
        source: &hir::Source<'_>,
        source_scope: &mut Declarations,
        name: Ident,
        import: Ident,
        resolved: Option<impl AsRef<[Declaration]>>,
    ) {
        if let Some(resolved) = resolved {
            let resolved = resolved.as_ref();
            debug_assert!(!resolved.is_empty());
            for decl in resolved {
                // Re-span to the import name.
                let mut decl = *decl;
                decl.span = name.span;
                let _ = source_scope.declare(sess, hir, name.name, decl);
            }
        } else {
            let msg = format!(
                "declaration `{import}` not found in {}",
                sess.source_map().filename_for_diagnostics(&source.file.name)
            );
            let guar = sess.dcx.err(msg).span(import.span).emit();
            let _ = source_scope.declare_res(sess, hir, name, Res::Err(guar));
        }
    }

    #[instrument(level = "debug", skip_all)]
    pub(super) fn collect_contract_declarations(&mut self) {
        assert!(
            self.resolver.contract_scopes.is_empty(),
            "contract declarations already collected"
        );
        self.resolver.contract_scopes = self
            .hir
            .contracts()
            .map(|contract| {
                let mut scope = Declarations::with_capacity(contract.items.len() + 2);

                // Declare `this` and `super`.
                let span = Span::DUMMY;
                let this = Declaration { res: Res::Builtin(Builtin::This), span };
                let _ = self.declare_in(&mut scope, sym::this, this);
                let super_ = Declaration { res: Res::Builtin(Builtin::Super), span };
                let _ = self.declare_in(&mut scope, sym::super_, super_);

                for &item_id in contract.items {
                    if let Some(name) = self.hir.item(item_id).name() {
                        let _ = self.declare_kind_in(&mut scope, name, Res::Item(item_id));
                    }
                }

                scope
            })
            .collect();
    }

    #[instrument(level = "debug", skip_all)]
    pub(super) fn resolve_base_contracts(&mut self) {
        let mut scopes = SymbolResolverScopes::new();
        for contract_id in self.hir.contract_ids() {
            let item = self.hir_to_ast[&hir::ItemId::Contract(contract_id)];
            let ast::ItemKind::Contract(ast_contract) = &item.kind else { unreachable!() };
            if ast_contract.bases.is_empty() {
                continue;
            }

            scopes.clear();
            scopes.source = Some(self.hir.contract(contract_id).source);
            let mut bases = SmallVec::<[_; 8]>::new();
            for base in ast_contract.bases.iter() {
                let name = &base.name;
                let Ok(base_id) = self
                    .resolver
                    .resolve_path_as::<hir::ContractId>(base.name, &scopes, "contract")
                else {
                    continue;
                };
                if base_id == contract_id {
                    let msg = "contracts cannot inherit from themselves";
                    self.dcx().err(msg).span(name.span()).emit();
                    continue;
                }
                bases.push(base_id);
            }
            self.hir.contracts[contract_id].bases = self.arena.alloc_slice_copy(&bases);
        }
    }

    #[instrument(level = "debug", skip_all)]
    pub(super) fn assign_constructors(&mut self) {
        for contract_id in self.hir.contract_ids() {
            let mut ctor = None;
            let mut fallback = None;
            let mut receive = None;

            for &base_id in self.hir.contract(contract_id).linearized_bases {
                for function_id in self.hir.contract(base_id).functions() {
                    let func = self.hir.function(function_id);
                    let slot = match func.kind {
                        // Ignore inherited constructors.
                        ast::FunctionKind::Constructor if base_id == contract_id => &mut ctor,
                        ast::FunctionKind::Fallback => &mut fallback,
                        ast::FunctionKind::Receive => &mut receive,
                        _ => continue,
                    };
                    if let Some(prev) = *slot {
                        // Don't report an error if the function is overridden.
                        if base_id != contract_id {
                            continue;
                        }
                        let msg = format!("{} function already declared", func.kind);
                        let note = "previous declaration here";
                        let prev_span = self.hir.function(prev).span;
                        self.dcx().err(msg).span(func.span).span_note(prev_span, note).emit();
                    } else {
                        *slot = Some(function_id);
                    }
                }
            }

            let c = &mut self.hir.contracts[contract_id];
            c.ctor = ctor;
            c.fallback = fallback;
            c.receive = receive;
        }
    }
}

// Macro that creates a macro to create a resolver from `LoweringContext`, to avoid borrowing all
// of it.
macro_rules! mk_mk_resolver {
    ($self:expr, $next_id:expr) => {
        macro_rules! mk_resolver {
            ($e:expr) => {
                mk_resolver!(@scopes SymbolResolverScopes::new_in($e.source, $e.contract), None)
            };

            (@scopes $scopes:expr, $f:expr) => {
                ResolveContext {
                    scopes: $scopes,
                    function_id: $f,
                    sess: $self.sess,
                    arena: $self.arena,
                    hir: &mut $self.hir,
                    resolver: &$self.resolver,
                    next_id: $next_id,
                }
            };
        }
    }
}

impl<'hir> super::LoweringContext<'_, '_, 'hir> {
    #[instrument(level = "debug", skip_all)]
    pub(super) fn resolve_symbols(&mut self, next_id: &AtomicUsize) {
        mk_mk_resolver!(self, next_id);

        for id in self.hir.udvt_ids() {
            let ast_item = self.hir_to_ast[&hir::ItemId::Udvt(id)];
            let ast::ItemKind::Udvt(ast_udvt) = &ast_item.kind else { unreachable!() };
            let udvt = self.hir.udvt(id);
            let mut cx = mk_resolver!(udvt);
            self.hir.udvts[id].ty = cx.lower_type(&ast_udvt.ty);
        }

        for id in self.hir.strukt_ids() {
            let ast_item = self.hir_to_ast[&hir::ItemId::Struct(id)];
            let ast::ItemKind::Struct(ast_struct) = &ast_item.kind else { unreachable!() };
            let strukt = self.hir.strukt(id);
            let mut cx = mk_resolver!(strukt);
            self.hir.structs[id].fields =
                cx.lower_variables(ast_struct.fields, hir::VarKind::Struct);
        }

        for id in self.hir.error_ids() {
            let ast_item = self.hir_to_ast[&hir::ItemId::Error(id)];
            let ast::ItemKind::Error(ast_error) = &ast_item.kind else { unreachable!() };
            let error = self.hir.error(id);
            let mut cx = mk_resolver!(error);
            self.hir.errors[id].parameters =
                cx.lower_variables(ast_error.parameters.vars, hir::VarKind::Error);
        }

        for id in self.hir.event_ids() {
            let ast_item = self.hir_to_ast[&hir::ItemId::Event(id)];
            let ast::ItemKind::Event(ast_event) = &ast_item.kind else { unreachable!() };
            let event = self.hir.event(id);
            let mut cx = mk_resolver!(event);
            self.hir.events[id].parameters =
                cx.lower_variables(ast_event.parameters.vars, hir::VarKind::Event);
        }

        // Resolve constants and state variables.
        let normal_vars = self.hir.variables.len();
        for id in self.hir.variable_ids() {
            self.resolve_var(id, next_id);
        }

        for id in self.hir.function_ids() {
            let func = self.hir.function(id);

            // Getters don't have an AST function, so they must be special cased to be resolved from
            // the AST variable instead.
            if func.is_getter() {
                self.resolve_getter(id, next_id);
                continue;
            }

            let ast_item = self.hir_to_ast[&hir::ItemId::Function(id)];
            let ast::ItemKind::Function(ast_func) = &ast_item.kind else { unreachable!() };

            let scopes = SymbolResolverScopes::new_in(func.source, func.contract);

            let func = self.hir.function(id);
            self.hir.functions[id].overrides = {
                let mut overrides = SmallVec::<[_; 8]>::new();
                if let Some(ov) = &ast_func.header.override_ {
                    for path in ov.paths.iter() {
                        let Ok(id) = self.resolver.resolve_path_as(path, &scopes, "contract")
                        else {
                            continue;
                        };
                        // TODO: Move to override checker.
                        let Some(c) = func.contract else {
                            self.dcx().err("free functions cannot override").span(ov.span).emit();
                            continue;
                        };
                        if !self.hir.contract(c).linearized_bases[1..].contains(&id) {
                            self.dcx().err("override is not a base contract").span(ov.span).emit();
                            continue;
                        }
                        overrides.push(id);
                    }
                }
                self.arena.alloc_smallvec(overrides)
            };

            let mut cx = ResolveContext::new(self, scopes, next_id, Some(id));

            cx.hir.functions[id].parameters =
<<<<<<< HEAD
                cx.lower_variables(ast_func.header.parameters.vars, hir::VarKind::FunctionParam);
            cx.hir.functions[id].returns =
                cx.lower_variables(ast_func.header.returns.vars, hir::VarKind::FunctionReturn);
=======
                cx.lower_variables(ast_func.header.parameters, hir::VarKind::FunctionParam);

            cx.hir.functions[id].modifiers = {
                let mut modifiers = SmallVec::<[_; 8]>::new();
                for modifier in ast_func.header.modifiers.iter() {
                    let func = cx.hir.function(id);
                    let expected = if func.kind.is_constructor() {
                        "base class or modifier"
                    } else {
                        "modifier"
                    };
                    let Ok(id) = cx.resolve_path_as(modifier.name, expected) else {
                        continue;
                    };
                    match id {
                        hir::ItemId::Contract(base)
                            if func.kind.is_constructor()
                                && func.contract.is_some_and(|c| {
                                    cx.hir.contract(c).linearized_bases[1..].contains(&base)
                                }) => {}
                        hir::ItemId::Function(f) if cx.hir.function(f).kind.is_modifier() => {}
                        _ => {
                            cx.resolver.report_expected(
                                expected,
                                cx.hir.item(id).description(),
                                modifier.name.span(),
                            );
                            continue;
                        }
                    }
                    let args = cx.lower_call_args(&modifier.arguments);
                    modifiers.push(hir::Modifier { span: modifier.span(), id, args });
                }
                cx.arena.alloc_smallvec(modifiers)
            };

            cx.hir.functions[id].returns =
                cx.lower_variables(ast_func.header.returns, hir::VarKind::FunctionReturn);

>>>>>>> d2349782
            if let Some(body) = &ast_func.body {
                cx.hir.functions[id].body = Some(cx.lower_block(body));
            }
        }

        // Resolve function parameters and local variables, created while resolving functions.
        for id in self.hir.variable_ids().skip(normal_vars) {
            self.resolve_var(id, next_id);
        }
    }

    #[instrument(level = "debug", skip_all)]
    pub(super) fn resolve_base_args(&mut self, next_id: &AtomicUsize) {
        mk_mk_resolver!(self, next_id);

        for c_id in self.hir.contract_ids() {
            // Lower the base modifiers.
            let contract = self.hir.contract(c_id);
            let ast_contract = &self.hir_to_ast[&hir::ItemId::Contract(c_id)];
            let ast::ItemKind::Contract(ast_contract) = &ast_contract.kind else { unreachable!() };
            let mut cx =
                mk_resolver!(@scopes SymbolResolverScopes::new_in(contract.source, None), None);
            cx.hir.contracts[c_id].bases_args = cx.arena.alloc_from_iter(
                std::iter::zip(&*ast_contract.bases, cx.hir.contract(c_id).bases).map(
                    |(ast_base, &base_id)| hir::Modifier {
                        span: ast_base.span(),
                        id: base_id.into(),
                        args: cx.lower_call_args(&ast_base.arguments),
                    },
                ),
            );
            let contract = self.hir.contract(c_id);

            let len = contract.linearized_bases.len() - 1;
            let base_args: &mut [Option<&'hir hir::Modifier<'hir>>] =
                self.arena.alloc_from_iter(std::iter::repeat_n(None, len));
            let mut resolve = |base: &'hir hir::Modifier<'hir>, is_ctor: bool| {
                let Some(base_id) = base.id.as_contract() else { return };
                let base_idx = contract
                    .linearized_bases
                    .iter()
                    .skip(1)
                    .position(|&l| l == base_id)
                    .expect("base contract not found");

                if is_ctor && base.args.is_empty() {
                    self.sess
                        .dcx
                        .err("modifier-style base constructor call without arguments")
                        .span(base.span)
                        .emit();
                }
                let prev = &mut base_args[base_idx];
                if let Some(prev) = prev {
                    if !prev.args.is_empty() {
                        self.sess
                            .dcx
                            .err("base constructor arguments given twice")
                            .span(base.span)
                            .span_help(prev.span, "previous declaration")
                            .emit();
                    }
                }
                *prev = Some(base);
            };
            for base in contract.bases_args {
                resolve(base, false);
            }
            for base in contract.ctor.map_or(&[][..], |c| self.hir.function(c).modifiers) {
                resolve(base, true);
            }

            self.hir.contracts[c_id].linearized_bases_args = base_args;
        }
    }

    fn resolve_var(&mut self, id: hir::VariableId, next_id: &AtomicUsize) {
        let var = self.hir.variable(id);

        let Some(&ast_item) = self.hir_to_ast.get(&hir::ItemId::Variable(id)) else {
            assert!(!var.ty.is_dummy(), "{var:#?}");
            return;
        };
        let ast::ItemKind::Variable(ast_var) = &ast_item.kind else { unreachable!() };

        let scopes = SymbolResolverScopes::new_in(var.source, var.contract);
        let mut cx = ResolveContext::new(self, scopes, next_id, None);
        let init = ast_var.initializer.as_deref().map(|init| cx.lower_expr(init));
        let ty = cx.lower_type(&ast_var.ty);
        self.hir.variables[id].initializer = init;
        self.hir.variables[id].ty = ty;
    }

    /// Resolves a getter function.
    ///
    /// # Examples
    ///
    /// Simple case:
    ///
    /// ```solidity
    /// mapping(string k => bool[] v) public map;
    ///
    /// // Generates:
    /// function map(string calldata k, uint256 index1) public view returns(bool) {
    ///     return map[k][index1];
    /// }
    /// ```
    ///
    /// Special case for when the return type is a struct. Note that `mapping` fields are skipped:
    ///
    /// ```solidity
    /// struct Struct {
    ///   uint256 field1;
    ///   mapping(uint256 => bool) field2;
    ///   bool field3;
    /// }
    ///
    /// mapping(string k => Struct[] v) public mapWithStruct;
    ///
    /// // Generates:
    /// function mapWithStruct(string calldata k, uint256 index1) public view
    ///     returns(uint256 field1, bool field3)
    /// {
    ///     Struct storage tmp = map[k][index1];
    ///     return (tmp.field1, tmp.field3);
    /// }
    /// ```
    fn resolve_getter(&mut self, id: hir::FunctionId, next_id: &AtomicUsize) {
        let func = self.hir.function(id);
        let Some(gettee) = func.gettee else { unreachable!() };
        let ast_item = self.hir_to_ast[&hir::ItemId::Variable(gettee)];
        let ast::ItemKind::Variable(ast_var) = &ast_item.kind else { unreachable!() };
        let span = ast_var.span;

        // https://github.com/ethereum/solidity/blob/9d7cc42bc1c12bb43e9dccf8c6c36833fdfcbbca/libsolidity/ast/Types.cpp#L2852
        let mut ret_ty = &self.hir.variable(gettee).ty;
        let mut ret_name = None;
        let mut parameters = SmallVec::<[_; 8]>::new();
        let new_param = |this: &mut Self, mut ty: hir::Type<'hir>, mut name: Option<Ident>| {
            ty.span = span;
            if let Some(name) = &mut name {
                name.span = span;
            }
            this.mk_var(Some(id), span, ty, name, hir::VarKind::FunctionParam)
        };
        for i in 0usize.. {
            // let index_name = || Some(Ident::new(Symbol::intern(&format!("index{i}")), span));
            let _ = i;
            let index_name = || None;
            match ret_ty.kind {
                // mapping(k => v) -> arguments += k, ret_ty = v
                hir::TypeKind::Mapping(map) => {
                    let name = map.key_name.or_else(index_name);
                    let mut param = new_param(self, map.key.clone(), name);
                    if param.ty.kind.is_reference_type() {
                        param.data_location = Some(hir::DataLocation::Calldata);
                    }
                    parameters.push(self.hir.variables.push(param));
                    ret_ty = &map.value;
                    ret_name = map.value_name;
                }
                // element[] -> arguments += uint256, ret_ty = element
                hir::TypeKind::Array(array) => {
                    let u256 = hir::Type {
                        kind: hir::TypeKind::Elementary(ast::ElementaryType::UInt(
                            ast::TypeSize::new_int_bits(256),
                        )),
                        span: ret_ty.span,
                    };
                    let param = new_param(self, u256, index_name());
                    parameters.push(self.hir.variables.push(param));
                    ret_ty = &array.element;
                }
                _ => break,
            }
        }
        let ret_ty = ret_ty.clone();
        if let Some(name) = &mut ret_name {
            name.span = span;
        }

        let mut returns = SmallVec::<[_; 8]>::new();
        let mut push_return =
            |this: &mut Self, mut ty: hir::Type<'hir>, mut name: Option<Ident>| {
                ty.span = ret_ty.span;
                if let Some(name) = &mut name {
                    name.span = span;
                }
                let mut ret = this.mk_var(Some(id), span, ty, name, hir::VarKind::FunctionReturn);
                if ret.ty.kind.is_reference_type() {
                    ret.data_location = Some(hir::DataLocation::Memory);
                }
                returns.push(this.hir.variables.push(ret))
            };
        let mut ret_struct = None;
        if let hir::TypeKind::Custom(hir::ItemId::Struct(s_id)) = ret_ty.kind {
            ret_struct = Some(s_id);
            let s = self.hir.strukt(s_id);
            for &field_id in s.fields.iter() {
                let field = self.hir.variable(field_id);
                if !matches!(field.ty.kind, hir::TypeKind::Mapping(_) | hir::TypeKind::Array(_)) {
                    push_return(self, field.ty.clone(), field.name);
                }
            }
        } else {
            push_return(self, ret_ty.clone(), ret_name);
        }

        self.hir.functions[id].parameters = self.arena.alloc_slice_copy(&parameters);
        self.hir.functions[id].returns = self.arena.alloc_slice_copy(&returns);
        self.hir.functions[id].body = {
            let mk_expr = |kind| {
                &*self.arena.alloc(hir::Expr {
                    id: hir::ExprId::from_usize(
                        next_id.fetch_add(1, std::sync::atomic::Ordering::Relaxed),
                    ),
                    kind,
                    span,
                })
            };
            let mk_stmt = |kind| hir::Stmt { span, kind };

            // `<gettee><"[" param "]" for param in params>`
            let res = Res::Item(hir::ItemId::Variable(gettee));
            let mut expr = mk_expr(hir::ExprKind::Ident(self.arena.alloc_as_slice(res)));
            for &param in &parameters {
                let res = Res::Item(hir::ItemId::Variable(param));
                let ident = hir::ExprKind::Ident(self.arena.alloc_as_slice(res));
                expr = mk_expr(hir::ExprKind::Index(expr, Some(mk_expr(ident))));
            }

            let stmts: Option<&[hir::Stmt<'_>]> = match returns[..] {
                [] => {
                    let msg = "getter must return at least one value";
                    let note = "the struct has all its members omitted, therefore the getter cannot return any values";
                    self.dcx().err(msg).span(span).span_note(ret_ty.span, note).emit();
                    Some(&[])
                }
                // `return <expr>;`
                [_] if ret_struct.is_none() => {
                    Some(self.arena.alloc_as_slice(mk_stmt(hir::StmtKind::Return(Some(expr)))))
                }
                [..] => {
                    if let [ret] = returns[..] {
                        // `return <expr>.<ret.name>;`
                        let ret = self.hir.variable(ret);
                        let expr = mk_expr(hir::ExprKind::Member(expr, ret.name.unwrap()));
                        let stmt = mk_stmt(hir::StmtKind::Return(Some(expr)));
                        Some(self.arena.alloc_as_slice(stmt))
                    } else {
                        // `Struct storage <name> = <expr>;`
                        let decl_name = Ident::new(sym::__tmp_struct, ast_var.span);
                        let mut decl_var = self.mk_var_stmt(id, span, ret_ty.clone(), decl_name);
                        decl_var.data_location = Some(hir::DataLocation::Storage);
                        let decl_id = self.hir.variables.push(decl_var);
                        let decl_stmt = mk_stmt(hir::StmtKind::DeclSingle(decl_id));

                        // `return (<name "." ret.name "," for ret in returns>);`
                        let res =
                            self.arena.alloc_as_slice(Res::Item(hir::ItemId::Variable(decl_id)));
                        let tuple = mk_expr(hir::ExprKind::Tuple(
                            self.arena.alloc_slice_fill_iter(returns.iter().map(|&ret| {
                                let decl_name_expr = mk_expr(hir::ExprKind::Ident(res));
                                let ret = self.hir.variable(ret);
                                Some(mk_expr(hir::ExprKind::Member(
                                    decl_name_expr,
                                    ret.name.unwrap(),
                                )))
                            })),
                        ));
                        let ret_stmt = mk_stmt(hir::StmtKind::Return(Some(tuple)));

                        Some(self.arena.alloc_array([decl_stmt, ret_stmt]))
                    }
                }
            };
            stmts.map(|stmts| hir::Block { span, stmts })
        }
    }

    fn mk_var(
        &mut self,
        function: Option<hir::FunctionId>,
        span: Span,
        ty: hir::Type<'hir>,
        name: Option<Ident>,
        kind: hir::VarKind,
    ) -> hir::Variable<'hir> {
        hir::Variable {
            contract: self.current_contract_id,
            function,
            span,
            ..hir::Variable::new(self.current_source_id, ty, name, kind)
        }
    }

    fn mk_var_stmt(
        &mut self,
        function: hir::FunctionId,
        span: Span,
        ty: hir::Type<'hir>,
        name: Ident,
    ) -> hir::Variable<'hir> {
        self.mk_var(Some(function), span, ty, Some(name), hir::VarKind::Statement)
    }

    fn declare_kind_in(
        &self,
        scope: &mut Declarations,
        name: Ident,
        decl: Res,
    ) -> Result<(), ErrorGuaranteed> {
        scope.declare_res(self.sess, &self.hir, name, decl)
    }

    fn declare_in(
        &self,
        scope: &mut Declarations,
        name: Symbol,
        decl: Declaration,
    ) -> Result<(), ErrorGuaranteed> {
        scope.declare(self.sess, &self.hir, name, decl)
    }
}

/// Symbol resolution context.
struct ResolveContext<'sess, 'hir, 'a> {
    sess: &'sess Session,
    arena: &'hir hir::Arena,
    hir: &'a mut hir::Hir<'hir>,
    resolver: &'a SymbolResolver<'sess>,
    scopes: SymbolResolverScopes,
    function_id: Option<hir::FunctionId>,
    next_id: &'a AtomicUsize,
}

impl<'sess, 'hir, 'a> ResolveContext<'sess, 'hir, 'a> {
    fn new(
        lcx: &'a mut super::LoweringContext<'sess, '_, 'hir>,
        scopes: SymbolResolverScopes,
        next_id: &'a AtomicUsize,
        function_id: Option<hir::FunctionId>,
    ) -> Self {
        Self {
            sess: lcx.sess,
            arena: lcx.arena,
            hir: &mut lcx.hir,
            resolver: &lcx.resolver,
            scopes,
            function_id,
            next_id,
        }
    }

    fn in_scope<T>(&mut self, f: impl FnOnce(&mut Self) -> T) -> T {
        self.scopes.enter();
        let t = f(self);
        self.scopes.exit();
        t
    }

    fn in_scope_if<T>(&mut self, cond: bool, f: impl FnOnce(&mut Self) -> T) -> T {
        if cond {
            self.in_scope(f)
        } else {
            f(self)
        }
    }

    fn resolve_paths(
        &'a self,
        path: &ast::PathSlice,
    ) -> Result<&'a [Declaration], ErrorGuaranteed> {
        self.resolver.resolve_paths(path, &self.scopes).map_err(self.resolver.emit_resolver_error())
    }

    fn resolve_path(&self, path: &ast::PathSlice) -> Result<&'hir [Res], ErrorGuaranteed> {
        self.resolve_paths(path)
            .map(|decls| &*self.arena.alloc_slice_fill_iter(decls.iter().map(|decl| decl.res)))
    }

    fn resolve_path_as<T: TryFrom<Res>>(
        &self,
        path: &ast::PathSlice,
        description: &str,
    ) -> Result<T, ErrorGuaranteed> {
        self.resolver.resolve_path_as(path, &self.scopes, description)
    }

    /// Lowers the given statements by first entering a new scope.
    fn lower_block(&mut self, block: &ast::Block<'_>) -> hir::Block<'hir> {
        self.in_scope_if(!block.is_empty(), |this| this.lower_stmts(block.stmts, block.span))
    }

    fn lower_stmts(&mut self, stmts: &[ast::Stmt<'_>], span: Span) -> hir::Block<'hir> {
        let stmts =
            self.arena.alloc_slice_fill_iter(stmts.iter().map(|stmt| self.lower_stmt_full(stmt)));
        hir::Block { span, stmts }
    }

    fn lower_stmt(&mut self, stmt: &ast::Stmt<'_>) -> &'hir hir::Stmt<'hir> {
        self.arena.alloc(self.lower_stmt_full(stmt))
    }

    #[instrument(name = "lower_stmt", level = "debug", skip_all)]
    fn lower_stmt_full(&mut self, stmt: &ast::Stmt<'_>) -> hir::Stmt<'hir> {
        let kind = match &stmt.kind {
            ast::StmtKind::DeclSingle(var) => {
                match self.lower_variable(var, hir::VarKind::Statement) {
                    (id, Ok(())) => hir::StmtKind::DeclSingle(id),
                    (_, Err(guar)) => hir::StmtKind::Err(guar),
                }
            }
            ast::StmtKind::DeclMulti(vars, expr) => hir::StmtKind::DeclMulti(
                self.arena.alloc_slice_fill_iter(vars.iter().map(|var| {
                    var.as_ref().map(|var| self.lower_variable(var, hir::VarKind::Statement).0)
                })),
                self.lower_expr(expr),
            ),
            ast::StmtKind::Assembly(_) => hir::StmtKind::Err(
                // self.dcx().err("assembly is not yet implemented").span(stmt.span).emit(),
                ErrorGuaranteed::new_unchecked(),
            ),
            ast::StmtKind::Block(stmts) => hir::StmtKind::Block(self.lower_block(stmts)),
            ast::StmtKind::UncheckedBlock(stmts) => {
                hir::StmtKind::UncheckedBlock(self.lower_block(stmts))
            }
            ast::StmtKind::Break => hir::StmtKind::Break,
            ast::StmtKind::Continue => hir::StmtKind::Continue,
            ast::StmtKind::Return(expr) => {
                hir::StmtKind::Return(self.lower_expr_opt(expr.as_deref()))
            }
            ast::StmtKind::While(_, _)
            | ast::StmtKind::DoWhile(_, _)
            | ast::StmtKind::For { .. } => self.lower_loop_stmt(stmt),
            ast::StmtKind::Emit(path, args) => match self.resolve_path(path) {
                Ok(res) => {
                    hir::StmtKind::Emit(self.make_call_expr_for_emit(path, res, args, stmt.span))
                }
                Err(guar) => hir::StmtKind::Err(guar),
            },
            ast::StmtKind::Revert(path, args) => match self.resolve_path(path) {
                Ok(res) => {
                    hir::StmtKind::Revert(self.make_call_expr_for_emit(path, res, args, stmt.span))
                }
                Err(guar) => hir::StmtKind::Err(guar),
            },
            ast::StmtKind::Expr(expr) => hir::StmtKind::Expr(self.lower_expr(expr)),
            ast::StmtKind::If(cond, then, else_) => hir::StmtKind::If(
                self.lower_expr(cond),
                self.lower_stmt(then),
                else_.as_deref().map(|stmt| self.lower_stmt(stmt)),
            ),
            ast::StmtKind::Try(ast::StmtTry { expr, clauses }) => {
                hir::StmtKind::Try(self.arena.alloc(hir::StmtTry {
                    expr: self.lower_expr_full(expr),
                    clauses: self.arena.alloc_slice_fill_iter(
                        clauses.iter().map(|catch| self.lower_try_catch_clause(catch)),
                    ),
                }))
            }
            ast::StmtKind::Placeholder => hir::StmtKind::Placeholder,
        };
        hir::Stmt { span: stmt.span, kind }
    }

    fn lower_try_catch_clause(
        &mut self,
        &ast::TryCatchClause { span, name, ref args, ref block }: &ast::TryCatchClause<'_>,
    ) -> hir::TryCatchClause<'hir> {
        self.in_scope(|this| hir::TryCatchClause {
            span,
            name,
            args: this.lower_variables(args.vars, hir::VarKind::TryCatch),
            block: this.lower_block(block),
        })
    }

    /// Converts path + args into a Call expression for emit/revert statements.
    fn make_call_expr_for_emit(
        &mut self,
        path: &ast::PathSlice,
        res: &'hir [Res],
        args: &ast::CallArgs<'_>,
        span: Span,
    ) -> &'hir hir::Expr<'hir> {
        self.arena.alloc(hir::Expr {
            kind: hir::ExprKind::Call(
                self.arena.alloc(hir::Expr {
                    id: self.next_id(),
                    kind: hir::ExprKind::Ident(res),
                    span: path.last().span,
                }),
                self.lower_call_args(args),
                None,
            ),
            id: self.next_id(),
            span,
        })
    }

    fn lower_variables(
        &mut self,
        vars: &[ast::VariableDefinition<'_>],
        kind: hir::VarKind,
    ) -> &'hir [hir::VariableId] {
        self.arena.alloc_slice_fill_iter(vars.iter().map(|var| self.lower_variable(var, kind).0))
    }

    /// Lowers `var` to HIR and declares it in the current scope.
    fn lower_variable(
        &mut self,
        var: &ast::VariableDefinition<'_>,
        kind: hir::VarKind,
    ) -> (hir::VariableId, Result<(), ErrorGuaranteed>) {
        let id = super::lower::lower_variable_partial(
            self.hir,
            var,
            self.scopes.source.unwrap(),
            self.scopes.contract,
            self.function_id,
            kind,
        );
        self.hir.variables[id].ty = self.lower_type(&var.ty);
        self.hir.variables[id].initializer = self.lower_expr_opt(var.initializer.as_deref());
        let mut guar = Ok(());
        if let Some(name) = var.name {
            let res = Res::Item(hir::ItemId::Variable(id));
            guar = self.scopes.current_scope().declare_res(self.sess, self.hir, name, res);
        }
        (id, guar)
    }

    /// Desugars a `while`, `do while`, or `for` loop into a `loop` HIR statement.
    fn lower_loop_stmt(&mut self, stmt: &ast::Stmt<'_>) -> hir::StmtKind<'hir> {
        let span = stmt.span;
        match &stmt.kind {
            // loop {
            //     if (<cond>) <stmt> else break;
            // }
            ast::StmtKind::While(cond, stmt) => self.in_scope(|this| {
                let cond = this.lower_expr(cond);
                let stmt = this.lower_stmt(stmt);
                let break_stmt = this.arena.alloc(hir::Stmt { span, kind: hir::StmtKind::Break });
                let body = this.arena.alloc_as_slice(hir::Stmt {
                    span,
                    kind: hir::StmtKind::If(cond, stmt, Some(break_stmt)),
                });
                hir::StmtKind::Loop(hir::Block { span, stmts: body }, hir::LoopSource::While)
            }),

            // loop {
            //     { <stmt> }
            //     if (<cond>) continue else break;
            // }
            ast::StmtKind::DoWhile(stmt, cond) => self.in_scope(|this| {
                let stmt = this.in_scope(|this| this.lower_stmt_full(stmt));
                let cond = this.lower_expr(cond);
                let cont_stmt = this.arena.alloc(hir::Stmt { span, kind: hir::StmtKind::Continue });
                let break_stmt = this.arena.alloc(hir::Stmt { span, kind: hir::StmtKind::Break });
                let check =
                    hir::Stmt { span, kind: hir::StmtKind::If(cond, cont_stmt, Some(break_stmt)) };

                let body = this.arena.alloc_array([stmt, check]);
                hir::StmtKind::Loop(hir::Block { span, stmts: body }, hir::LoopSource::DoWhile)
            }),

            // {
            //     <init>;
            //     loop {
            //         if (<cond>) {
            //             { <body> }
            //             <next>;
            //         } else break;
            //     }
            // }
            ast::StmtKind::For { init, cond, next, body } => {
                self.in_scope_if(init.is_some(), |this| {
                    let init = init.as_deref().map(|stmt| this.lower_stmt_full(stmt));
                    let cond = this.lower_expr_opt(cond.as_deref());
                    let mut body =
                        this.in_scope_if(next.is_some(), |this| this.lower_stmt_full(body));
                    let next = this.lower_expr_opt(next.as_deref());

                    // <body> = { <body>; <next>; }
                    if let Some(next) = next {
                        let next = hir::Stmt { span: next.span, kind: hir::StmtKind::Expr(next) };
                        body = hir::Stmt {
                            span: body.span,
                            kind: hir::StmtKind::Block(hir::Block {
                                span,
                                stmts: this.arena.alloc_array([body, next]),
                            }),
                        };
                    }

                    // <body> = if (<cond>) { <body> } else break;
                    if let Some(cond) = cond {
                        let break_stmt =
                            this.arena.alloc(hir::Stmt { span, kind: hir::StmtKind::Break });
                        body = hir::Stmt {
                            span: body.span,
                            kind: hir::StmtKind::If(cond, self.arena.alloc(body), Some(break_stmt)),
                        };
                    }

                    let mut kind = hir::StmtKind::Loop(
                        hir::Block { span, stmts: self.arena.alloc_as_slice(body) },
                        hir::LoopSource::For,
                    );

                    if let Some(init) = init {
                        let s = hir::Stmt { span, kind };
                        kind = hir::StmtKind::Block(hir::Block {
                            span,
                            stmts: this.arena.alloc_array([init, s]),
                        });
                    }

                    kind
                })
            }

            _ => unreachable!(),
        }
    }

    fn lower_expr(&mut self, expr: &ast::Expr<'_>) -> &'hir hir::Expr<'hir> {
        self.arena.alloc(self.lower_expr_full(expr))
    }

    fn lower_expr_opt(&mut self, expr: Option<&ast::Expr<'_>>) -> Option<&'hir hir::Expr<'hir>> {
        expr.map(|expr| self.lower_expr(expr))
    }

    fn lower_exprs<'b, I, T>(&mut self, exprs: I) -> &'hir [hir::Expr<'hir>]
    where
        I: IntoIterator<Item = T>,
        I::IntoIter: ExactSizeIterator,
        T: AsRef<ast::Expr<'b>>,
    {
        self.arena
            .alloc_slice_fill_iter(exprs.into_iter().map(|e| self.lower_expr_full(e.as_ref())))
    }

    #[instrument(name = "lower_expr", level = "debug", skip_all)]
    fn lower_expr_full(&mut self, expr: &ast::Expr<'_>) -> hir::Expr<'hir> {
        let kind = match &expr.kind {
            ast::ExprKind::Array(exprs) => hir::ExprKind::Array(self.lower_exprs(&**exprs)),
            ast::ExprKind::Assign(lhs, op, rhs) => {
                hir::ExprKind::Assign(self.lower_expr(lhs), *op, self.lower_expr(rhs))
            }
            ast::ExprKind::Binary(lhs, op, rhs) => {
                hir::ExprKind::Binary(self.lower_expr(lhs), *op, self.lower_expr(rhs))
            }
            ast::ExprKind::Call(callee, args) => {
                let (callee, options) =
                    if let ast::ExprKind::CallOptions(expr, options) = &callee.kind {
                        (self.lower_expr(expr), Some(self.lower_named_args(options)))
                    } else {
                        (self.lower_expr(callee), None)
                    };
                hir::ExprKind::Call(callee, self.lower_call_args(args), options)
            }
            ast::ExprKind::CallOptions(callee, options) => {
                let callee = self.lower_expr(callee);
                let _options = self.lower_named_args(options);
                let options_span = callee.span.shrink_to_hi().with_hi(expr.span.hi());
                hir::ExprKind::Err(
                    self.sess
                        .dcx
                        .err("call options must be part of a call expression")
                        .span(options_span)
                        .span_note(expr.span, "this expression is not a function call expression")
                        .emit(),
                )
            }
            ast::ExprKind::Delete(expr) => hir::ExprKind::Delete(self.lower_expr(expr)),
            ast::ExprKind::Ident(name) => {
                match self.resolve_paths(ast::PathSlice::from_ref(name)) {
                    Ok(decls) => hir::ExprKind::Ident(
                        self.arena.alloc_slice_fill_iter(decls.iter().map(|decl| decl.res)),
                    ),
                    Err(guar) => hir::ExprKind::Err(guar),
                }
            }
            ast::ExprKind::Index(expr, index) => match index {
                ast::IndexKind::Index(index) => hir::ExprKind::Index(
                    self.lower_expr(expr),
                    self.lower_expr_opt(index.as_deref()),
                ),
                ast::IndexKind::Range(start, end) => hir::ExprKind::Slice(
                    self.lower_expr(expr),
                    self.lower_expr_opt(start.as_deref()),
                    self.lower_expr_opt(end.as_deref()),
                ),
            },
            ast::ExprKind::Lit(lit, _) => {
                hir::ExprKind::Lit(self.arena.literals.alloc(ast::Lit::clone(lit)))
            }
            ast::ExprKind::Member(expr, member) => {
                hir::ExprKind::Member(self.lower_expr(expr), *member)
            }
            ast::ExprKind::New(ty) => hir::ExprKind::New(self.lower_type(ty)),
            ast::ExprKind::Payable(args) => 'b: {
                if let ast::CallArgsKind::Unnamed(args) = &args.kind {
                    if let [arg] = &args[..] {
                        break 'b hir::ExprKind::Payable(self.lower_expr(arg));
                    }
                }
                let msg = "expected exactly one unnamed argument";
                let guar = self.sess.dcx.err(msg).span(expr.span).emit();
                hir::ExprKind::Err(guar)
            }
            ast::ExprKind::Ternary(cond, then, r#else) => hir::ExprKind::Ternary(
                self.lower_expr(cond),
                self.lower_expr(then),
                self.lower_expr(r#else),
            ),
            ast::ExprKind::Tuple(exprs) => hir::ExprKind::Tuple(self.arena.alloc_slice_fill_iter(
                exprs.iter().map(|expr| self.lower_expr_opt(expr.as_deref())),
            )),
            ast::ExprKind::TypeCall(ty) => hir::ExprKind::TypeCall(self.lower_type(ty)),
            ast::ExprKind::Type(ty) => hir::ExprKind::Type(self.lower_type(ty)),
            ast::ExprKind::Unary(op, expr) => hir::ExprKind::Unary(*op, self.lower_expr(expr)),
        };
        hir::Expr { id: self.next_id(), kind, span: expr.span }
    }

    fn lower_named_args(&mut self, options: &[ast::NamedArg<'_>]) -> &'hir [hir::NamedArg<'hir>] {
        self.arena.alloc_slice_fill_iter(
            options.iter().map(|arg| hir::NamedArg {
                name: arg.name,
                value: self.lower_expr_full(arg.value),
            }),
        )
    }

    fn lower_call_args(&mut self, args: &ast::CallArgs<'_>) -> hir::CallArgs<'hir> {
        let kind = match &args.kind {
            ast::CallArgsKind::Unnamed(args) => {
                hir::CallArgsKind::Unnamed(self.lower_exprs(&**args))
            }
            ast::CallArgsKind::Named(args) => hir::CallArgsKind::Named(self.lower_named_args(args)),
        };
        hir::CallArgs { kind, span: args.span }
    }

    #[instrument(name = "lower_stmt", level = "debug", skip_all)]
    fn lower_type(&mut self, ty: &ast::Type<'_>) -> hir::Type<'hir> {
        let kind = match &ty.kind {
            ast::TypeKind::Elementary(ty) => hir::TypeKind::Elementary(*ty),
            ast::TypeKind::Array(array) => hir::TypeKind::Array(self.arena.alloc(hir::TypeArray {
                element: self.lower_type(&array.element),
                size: self.lower_expr_opt(array.size.as_deref()),
            })),
            ast::TypeKind::Function(f) => {
                hir::TypeKind::Function(self.arena.alloc(hir::TypeFunction {
                    parameters:
                        self.lower_variables(f.parameters.vars, hir::VarKind::FunctionTyParam),
                    visibility: f.visibility.map(|v| v.data).unwrap_or(ast::Visibility::Public),
                    state_mutability: *f.state_mutability,
                    returns: self.lower_variables(f.returns.vars, hir::VarKind::FunctionTyReturn),
                }))
            }
            ast::TypeKind::Mapping(mapping) => {
                hir::TypeKind::Mapping(self.arena.alloc(hir::TypeMapping {
                    key: self.lower_type(&mapping.key),
                    key_name: mapping.key_name,
                    value: self.lower_type(&mapping.value),
                    value_name: mapping.value_name,
                }))
            }
            ast::TypeKind::Custom(path) => match self.resolve_path_as(path, "item") {
                Ok(id) => hir::TypeKind::Custom(id),
                Err(guar) => hir::TypeKind::Err(guar),
            },
        };
        hir::Type { kind, span: ty.span }
    }

    fn next_id<I: Idx>(&self) -> I {
        I::from_usize(self.next_id.fetch_add(1, std::sync::atomic::Ordering::Relaxed))
    }
}

struct ResolverError {
    name: Ident,
    kind: ResolverErrorKind,
}

enum ResolverErrorKind {
    Unresolved,
    NotAScope(Res),
    MultipleDeclarations,
}

impl ResolverError {
    fn new(name: Ident, kind: ResolverErrorKind) -> Self {
        Self { name, kind }
    }

    fn from_path(path: &ast::PathSlice, index: usize, kind: ResolverErrorKind) -> Self {
        Self { name: path.segments()[index], kind }
    }

    fn span(&self) -> Span {
        self.name.span
    }

    fn format(&self) -> String {
        let name = self.name;
        match self.kind {
            ResolverErrorKind::Unresolved => format!("unresolved symbol `{name}`"),
            ResolverErrorKind::NotAScope(kind) => {
                format!(
                    "`{name}` is a {}, which cannot be indexed in type paths",
                    kind.description()
                )
            }
            ResolverErrorKind::MultipleDeclarations => {
                format!("symbol `{name}` resolved to multiple declarations")
            }
        }
    }
}

pub(crate) struct SymbolResolver<'sess> {
    dcx: &'sess DiagCtxt,
    pub(crate) source_scopes: IndexVec<hir::SourceId, Declarations>,
    pub(crate) contract_scopes: IndexVec<hir::ContractId, Declarations>,
    global_builtin_scope: Declarations,
    builtin_members_scopes: Box<[Option<Declarations>; Builtin::COUNT]>,
}

impl<'sess> SymbolResolver<'sess> {
    pub(crate) fn new(dcx: &'sess DiagCtxt) -> Self {
        let (global_builtin_scope, builtin_members_scopes) = crate::builtins::scopes();
        Self {
            dcx,
            source_scopes: IndexVec::new(),
            contract_scopes: IndexVec::new(),
            global_builtin_scope,
            builtin_members_scopes,
        }
    }

    fn resolve_path_as<T: TryFrom<Res>>(
        &self,
        path: &ast::PathSlice,
        scopes: &SymbolResolverScopes,
        description: &str,
    ) -> Result<T, ErrorGuaranteed> {
        let decl = self.resolve_path(path, scopes).map_err(self.emit_resolver_error())?;
        if let Res::Err(guar) = decl.res {
            return Err(guar);
        }
        T::try_from(decl.res)
            .map_err(|_| self.report_expected(description, decl.description(), path.span()))
    }

    fn emit_resolver_error(&self) -> impl Fn(ResolverError) -> ErrorGuaranteed + '_ {
        move |e| self.dcx.err(e.format()).span(e.span()).emit()
    }

    fn resolve_path(
        &self,
        path: &ast::PathSlice,
        scopes: &SymbolResolverScopes,
    ) -> Result<Declaration, ResolverError> {
        let decls = self.resolve_paths(path, scopes)?;
        if let [decl] = decls {
            Ok(*decl)
        } else {
            Err(ResolverError::new(*path.last(), ResolverErrorKind::MultipleDeclarations))
        }
    }

    fn resolve_paths<'a>(
        &'a self,
        path: &ast::PathSlice,
        scopes: &'a SymbolResolverScopes,
    ) -> Result<&'a [Declaration], ResolverError> {
        let mut segments = path.segments().iter();
        let name = *segments.next().unwrap();
        let mut decls = self
            .resolve_name_raw(name, scopes)
            .ok_or_else(|| ResolverError::new(name, ResolverErrorKind::Unresolved))?;
        for (prev_i, &segment) in segments.enumerate() {
            let [decl] = decls else {
                return Err(ResolverError::from_path(
                    path,
                    prev_i,
                    ResolverErrorKind::MultipleDeclarations,
                ));
            };
            if decl.res.is_err() {
                return Ok(decls);
            }
            let scope = self.scope_of(decl.res).ok_or_else(|| {
                ResolverError::from_path(path, prev_i, ResolverErrorKind::NotAScope(decl.res))
            })?;
            decls = scope.resolve(segment).ok_or_else(|| {
                ResolverError::from_path(path, prev_i + 1, ResolverErrorKind::Unresolved)
            })?;
        }
        Ok(decls)
    }

    fn resolve_name_raw<'a>(
        &'a self,
        name: Ident,
        scopes: &'a SymbolResolverScopes,
    ) -> Option<&'a [Declaration]> {
        scopes.get(self).find_map(move |scope| scope.resolve(name))
    }

    fn scope_of(&self, declaration: Res) -> Option<&Declarations> {
        match declaration {
            Res::Item(hir::ItemId::Contract(id)) => Some(&self.contract_scopes[id]),
            Res::Namespace(id) => Some(&self.source_scopes[id]),
            Res::Builtin(builtin) => self.builtin_members_scopes[builtin as usize].as_ref(),
            _ => None,
        }
    }

    fn report_expected(&self, expected: &str, found: &str, span: Span) -> ErrorGuaranteed {
        self.dcx.err(format!("expected {expected}, found {found}")).span(span).emit()
    }
}

/// Mutable symbol resolution state.
#[derive(Debug)]
struct SymbolResolverScopes {
    source: Option<hir::SourceId>,
    contract: Option<hir::ContractId>,
    scopes: Vec<Declarations>,
}

impl SymbolResolverScopes {
    #[inline]
    fn new() -> Self {
        Self { source: None, contract: None, scopes: Vec::new() }
    }

    #[inline]
    fn new_in(source: hir::SourceId, contract: Option<hir::ContractId>) -> Self {
        Self { source: Some(source), contract, scopes: Vec::new() }
    }

    #[inline]
    fn clear(&mut self) {
        self.scopes.clear();
        self.source = None;
        self.contract = None;
    }

    #[inline]
    fn get<'a>(
        &'a self,
        resolver: &'a SymbolResolver<'_>,
    ) -> impl Iterator<Item = &'a Declarations> + Clone + 'a {
        debug_assert!(self.source.is_some() || self.contract.is_some());
        self.scopes
            .iter()
            .rev()
            .chain(self.contract.map(|id| &resolver.contract_scopes[id]))
            .chain(self.source.map(|id| &resolver.source_scopes[id]))
            .chain(std::iter::once(&resolver.global_builtin_scope))
    }

    fn enter(&mut self) {
        self.scopes.push(Declarations::new());
    }

    #[inline]
    fn current_scope(&mut self) -> &mut Declarations {
        if self.scopes.is_empty() {
            self.enter();
        }
        self.scopes.last_mut().unwrap()
    }

    #[track_caller]
    fn exit(&mut self) {
        self.scopes.pop().expect("unbalanced enter/exit");
    }
}

pub(crate) struct Declarations {
    pub(crate) declarations: FxIndexMap<Symbol, DeclarationsInner>,
}

impl fmt::Debug for Declarations {
    fn fmt(&self, f: &mut fmt::Formatter<'_>) -> fmt::Result {
        f.write_str("Declarations")?;
        self.declarations.fmt(f)
    }
}

type DeclarationsInner = SmallVec<[Declaration; 1]>;

impl Declarations {
    pub(crate) fn new() -> Self {
        Self::with_capacity(0)
    }

    pub(crate) fn with_capacity(capacity: usize) -> Self {
        Self { declarations: FxIndexMap::with_capacity_and_hasher(capacity, Default::default()) }
    }

    pub(crate) fn resolve(&self, name: Ident) -> Option<&[Declaration]> {
        self.declarations.get(&name.name).map(std::ops::Deref::deref)
    }

    pub(crate) fn resolve_cloned(&self, name: Ident) -> Option<DeclarationsInner> {
        self.declarations.get(&name.name).cloned()
    }

    /// Declares `Ident { name, span } => kind` by converting it to
    /// `name => Declaration { kind, span }`.
    #[inline]
    pub(crate) fn declare_res(
        &mut self,
        sess: &Session,
        hir: &hir::Hir<'_>,
        name: Ident,
        res: Res,
    ) -> Result<(), ErrorGuaranteed> {
        self.declare(sess, hir, name.name, Declaration { res, span: name.span })
    }

    pub(crate) fn declare(
        &mut self,
        sess: &Session,
        hir: &hir::Hir<'_>,
        name: Symbol,
        decl: Declaration,
    ) -> Result<(), ErrorGuaranteed> {
        self.try_declare(hir, name, decl)
            .map_err(|conflict| report_conflict(hir, sess, name, decl, conflict))
    }

    pub(crate) fn try_declare(
        &mut self,
        hir: &hir::Hir<'_>,
        name: Symbol,
        decl: Declaration,
    ) -> Result<(), Declaration> {
        match self.declarations.entry(name) {
            IndexEntry::Occupied(entry) => {
                let declarations = entry.into_mut();
                if let Some(conflict) = Self::conflicting_declaration(hir, decl, declarations) {
                    return Err(conflict);
                }
                if !declarations.contains(&decl) {
                    declarations.push(decl);
                }
            }
            IndexEntry::Vacant(entry) => {
                entry.insert(SmallVec::from_buf([decl]));
            }
        }
        Ok(())
    }

    fn conflicting_declaration(
        hir: &hir::Hir<'_>,
        decl: Declaration,
        declarations: &[Declaration],
    ) -> Option<Declaration> {
        use hir::ItemId::*;
        use Res::*;

        if declarations.is_empty() {
            return None;
        }

        // https://github.com/ethereum/solidity/blob/de1a017ccb935d149ed6bcbdb730d89883f8ce02/libsolidity/analysis/DeclarationContainer.cpp#L35
        if matches!(decl.res, Item(Function(_) | Event(_))) {
            let mut getter = None;
            if let Item(Function(id)) = decl.res {
                getter = Some(id);
                let f = hir.function(id);
                if !f.kind.is_ordinary() {
                    return Some(declarations[0]);
                }
            }
            let same_kind = |decl2: &Declaration| match decl2.res {
                Item(Variable(v)) => hir.variable(v).getter == getter,
                Item(Function(f)) => hir.function(f).kind.is_ordinary(),
                ref k => k.matches(&decl.res),
            };
            declarations.iter().find(|&decl2| !same_kind(decl2)).copied()
        } else if declarations == [decl] {
            None
        } else {
            Some(declarations[0])
        }
    }
}

#[derive(Clone, Copy, Debug)]
pub(crate) struct Declaration {
    pub(crate) res: Res,
    pub(crate) span: Span,
}

impl std::ops::Deref for Declaration {
    type Target = Res;

    #[inline]
    fn deref(&self) -> &Self::Target {
        &self.res
    }
}

impl PartialEq for Declaration {
    #[inline]
    fn eq(&self, other: &Self) -> bool {
        self.res == other.res
    }
}

impl Eq for Declaration {}

pub(super) fn report_conflict(
    hir: &hir::Hir<'_>,
    sess: &Session,
    name: Symbol,
    decl: Declaration,
    mut previous: Declaration,
) -> ErrorGuaranteed {
    debug_assert_ne!(decl.span, previous.span);

    let mut err = sess.dcx.err(format!("identifier `{name}` already declared")).span(decl.span);

    // If `previous` is coming from an import, show both the import and the real span.
    if let Res::Item(item_id) = previous.res {
        if let Ok(snippet) = sess.source_map().span_to_snippet(previous.span) {
            if snippet.starts_with("import") {
                err = err.span_note(previous.span, "previous declaration imported here");
                let real_span = hir.item(item_id).span();
                previous.span = real_span;
            }
        }
    }

    if !previous.span.is_dummy() {
        err = err.span_note(previous.span, "previous declaration declared here");
    }

    err.emit()
}<|MERGE_RESOLUTION|>--- conflicted
+++ resolved
@@ -348,12 +348,7 @@
             let mut cx = ResolveContext::new(self, scopes, next_id, Some(id));
 
             cx.hir.functions[id].parameters =
-<<<<<<< HEAD
-                cx.lower_variables(ast_func.header.parameters.vars, hir::VarKind::FunctionParam);
-            cx.hir.functions[id].returns =
-                cx.lower_variables(ast_func.header.returns.vars, hir::VarKind::FunctionReturn);
-=======
-                cx.lower_variables(ast_func.header.parameters, hir::VarKind::FunctionParam);
+                cx.lower_variables(*ast_func.header.parameters, hir::VarKind::FunctionParam);
 
             cx.hir.functions[id].modifiers = {
                 let mut modifiers = SmallVec::<[_; 8]>::new();
@@ -390,9 +385,8 @@
             };
 
             cx.hir.functions[id].returns =
-                cx.lower_variables(ast_func.header.returns, hir::VarKind::FunctionReturn);
-
->>>>>>> d2349782
+                cx.lower_variables(*ast_func.header.returns, hir::VarKind::FunctionReturn);
+
             if let Some(body) = &ast_func.body {
                 cx.hir.functions[id].body = Some(cx.lower_block(body));
             }
