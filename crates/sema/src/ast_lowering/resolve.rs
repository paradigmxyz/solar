use crate::{builtins::Builtin, hir};
use solar_ast as ast;
use solar_data_structures::{
    BumpExt,
    index::{Idx, IndexVec},
    map::{FxIndexMap, IndexEntry},
    smallvec::SmallVec,
};
use solar_interface::{
    Ident, Session, Span, Symbol,
    diagnostics::{DiagCtxt, ErrorGuaranteed},
    sym,
};
use std::fmt;

pub(crate) use crate::hir::Res;

impl super::LoweringContext<'_> {
    #[instrument(level = "debug", skip_all)]
    pub(super) fn collect_exports(&mut self) {
        assert!(self.resolver.source_scopes.is_empty(), "exports already collected");
        self.resolver.source_scopes = self
            .hir
            .sources()
            .map(|source| {
                let mut scope = Declarations::with_capacity(source.items.len());
                for &item_id in source.items {
                    let item = self.hir.item(item_id);
                    if let Some(name) = item.name() {
                        let decl = Declaration { res: Res::Item(item_id), span: name.span };
                        let _ = self.declare_in(&mut scope, name.name, decl);
                    }
                }
                scope
            })
            .collect();
    }

    #[instrument(level = "debug", skip_all)]
    pub(super) fn perform_imports(&mut self) {
        for (source_id, source) in self.hir.sources_enumerated() {
            for &(item_id, import_id) in source.imports {
                let import_item = &self.sources[source_id].ast.as_ref().unwrap().items[item_id];
                let ast::ItemKind::Import(import) = &import_item.kind else { unreachable!() };
                let (source_scope, import_scope) = if source_id != import_id {
                    let (a, b) = super::get_two_mut_idx(
                        &mut self.resolver.source_scopes,
                        source_id,
                        import_id,
                    );
                    (a, Some(&*b))
                } else {
                    (&mut self.resolver.source_scopes[source_id], None)
                };
                match import.items {
                    ast::ImportItems::Plain(_) | ast::ImportItems::Glob(_) => {
                        if let Some(alias) = import.items.source_alias() {
                            let _ = source_scope.declare_res(
                                self.sess,
                                &self.hir,
                                alias,
                                Res::Namespace(import_id),
                            );
                        } else if let Some(import_scope) = import_scope {
                            // Import all declarations.
                            for (&name, decls) in &import_scope.declarations {
                                for decl in decls {
                                    // Re-span to the import statement.
                                    let mut decl = *decl;
                                    decl.span = import_item.span;
                                    let _ = source_scope.declare(self.sess, &self.hir, name, decl);
                                }
                            }
                        } else {
                            // `source_id == import_id` -> `import self::*;`: nothing to do.
                        }
                    }
                    ast::ImportItems::Aliases(ref aliases) => {
                        for &(import, alias) in aliases.iter() {
                            let name = alias.unwrap_or(import);
                            let slot;
                            let resolved = if let Some(import_scope) = import_scope {
                                import_scope.resolve(import)
                            } else {
                                slot = source_scope.resolve_cloned(import);
                                slot.as_deref()
                            };
                            if let Some(resolved) = resolved {
                                debug_assert!(!resolved.is_empty());
                                for mut decl in resolved.iter().copied() {
                                    // Re-span to the import name.
                                    decl.span = name.span;
                                    let _ =
                                        source_scope.declare(self.sess, &self.hir, name.name, decl);
                                }
                            } else {
                                let msg = format!(
                                    "declaration `{import}` not found in {}",
                                    self.sess
                                        .source_map()
                                        .filename_for_diagnostics(&source.file.name)
                                );
                                let guar = self.sess.dcx.err(msg).span(import.span).emit();
                                let _ = source_scope.declare_res(
                                    self.sess,
                                    &self.hir,
                                    name,
                                    Res::Err(guar),
                                );
                            }
                        }
                    }
                }
            }
        }
    }

    #[instrument(level = "debug", skip_all)]
    pub(super) fn collect_contract_declarations(&mut self) {
        assert!(
            self.resolver.contract_scopes.is_empty(),
            "contract declarations already collected"
        );
        self.resolver.contract_scopes = self
            .hir
            .contracts()
            .map(|contract| {
                let mut scope = Declarations::with_capacity(contract.items.len() + 2);

                // Declare `this` and `super`.
                let span = Span::DUMMY;
                let this = Declaration { res: Res::Builtin(Builtin::This), span };
                let _ = self.declare_in(&mut scope, sym::this, this);
                let super_ = Declaration { res: Res::Builtin(Builtin::Super), span };
                let _ = self.declare_in(&mut scope, sym::super_, super_);

                for &item_id in contract.items {
                    if let Some(name) = self.hir.item(item_id).name() {
                        let _ = self.declare_kind_in(&mut scope, name, Res::Item(item_id));
                    }
                }

                scope
            })
            .collect();
    }

    #[instrument(level = "debug", skip_all)]
    pub(super) fn resolve_base_contracts(&mut self) {
        let mut scopes = SymbolResolverScopes::new();
        for contract_id in self.hir.contract_ids() {
            let item = self.hir_to_ast[&hir::ItemId::Contract(contract_id)];
            let ast::ItemKind::Contract(ast_contract) = &item.kind else { unreachable!() };
            if ast_contract.bases.is_empty() {
                continue;
            }

            scopes.clear();
            scopes.source = Some(self.hir.contract(contract_id).source);
            let mut bases = SmallVec::<[_; 8]>::new();
            for base in ast_contract.bases.iter() {
                let name = &base.name;
                let Ok(base_id) = self
                    .resolver
                    .resolve_path_as::<hir::ContractId>(&base.name, &scopes, "contract")
                else {
                    continue;
                };
                if base_id == contract_id {
                    let msg = "contracts cannot inherit from themselves";
                    self.dcx().err(msg).span(name.span()).emit();
                    continue;
                }
                bases.push(base_id);
            }
            self.hir.contracts[contract_id].bases = self.arena.alloc_slice_copy(&bases);
        }
    }

    #[instrument(level = "debug", skip_all)]
    pub(super) fn assign_constructors(&mut self) {
        for contract_id in self.hir.contract_ids() {
            let mut ctor = None;
            let mut fallback = None;
            let mut receive = None;

            for &base_id in self.hir.contract(contract_id).linearized_bases {
                for function_id in self.hir.contract(base_id).functions() {
                    let func = self.hir.function(function_id);
                    let slot = match func.kind {
                        // Ignore inherited constructors.
                        ast::FunctionKind::Constructor if base_id == contract_id => &mut ctor,
                        ast::FunctionKind::Fallback => &mut fallback,
                        ast::FunctionKind::Receive => &mut receive,
                        _ => continue,
                    };
                    if let Some(prev) = *slot {
                        // Don't report an error if the function is overridden.
                        if base_id != contract_id {
                            continue;
                        }
                        let msg = format!("{} function already declared", func.kind);
                        let note = "previous declaration here";
                        let prev_span = self.hir.function(prev).span;
                        self.dcx().err(msg).span(func.span).span_note(prev_span, note).emit();
                    } else {
                        *slot = Some(function_id);
                    }
                }
            }

            let c = &mut self.hir.contracts[contract_id];
            c.ctor = ctor;
            c.fallback = fallback;
            c.receive = receive;
        }
    }
}

#[rustfmt::skip]
macro_rules! mk_init_cx {
    ($cx:expr) => {
        macro_rules! init_cx {
            ($e:expr) => {
                init_cx!(@scopes $e.source, $e.contract, None)
            };

            (@scopes $source:expr, $contract:expr, $f:expr) => {
                $cx.init($source, $contract, $f);
            };
        }
    };
}

/// Symbol resolution context.
pub(super) struct ResolveContext<'gcx> {
    pub(super) lcx: super::LoweringContext<'gcx>,
    scopes: SymbolResolverScopes,
    function_id: Option<hir::FunctionId>,
}

impl<'gcx> std::ops::Deref for ResolveContext<'gcx> {
    type Target = super::LoweringContext<'gcx>;
    #[inline]
    fn deref(&self) -> &Self::Target {
        &self.lcx
    }
}

impl std::ops::DerefMut for ResolveContext<'_> {
    #[inline]
    fn deref_mut(&mut self) -> &mut Self::Target {
        &mut self.lcx
    }
}

impl<'gcx> ResolveContext<'gcx> {
    pub(super) fn new(lcx: super::LoweringContext<'gcx>) -> Self {
        Self { lcx, scopes: SymbolResolverScopes::new(), function_id: None }
    }

    fn init(
        &mut self,
        source: hir::SourceId,
        contract: Option<hir::ContractId>,
        function: Option<hir::FunctionId>,
    ) {
        self.scopes.init(source, contract);
        self.function_id = function;
    }

    #[instrument(level = "debug", skip_all)]
    pub(super) fn resolve_symbols(&mut self) {
        mk_init_cx!(self);

        for id in self.hir.udvt_ids() {
            let ast_item = self.hir_to_ast[&hir::ItemId::Udvt(id)];
            let ast::ItemKind::Udvt(ast_udvt) = &ast_item.kind else { unreachable!() };
            let udvt = self.hir.udvt(id);
            init_cx!(udvt);
            self.hir.udvts[id].ty = self.lower_type(&ast_udvt.ty);
        }

        for id in self.hir.strukt_ids() {
            let ast_item = self.hir_to_ast[&hir::ItemId::Struct(id)];
            let ast::ItemKind::Struct(ast_struct) = &ast_item.kind else { unreachable!() };
            let strukt = self.hir.strukt(id);
            init_cx!(strukt);
            self.hir.structs[id].fields = self.lower_variables(
                ast_struct.fields,
                Some(hir::ItemId::Struct(id)),
                hir::VarKind::Struct,
            );
        }

        for id in self.hir.error_ids() {
            let ast_item = self.hir_to_ast[&hir::ItemId::Error(id)];
            let ast::ItemKind::Error(ast_error) = &ast_item.kind else { unreachable!() };
            let error = self.hir.error(id);
            init_cx!(error);
            self.hir.errors[id].parameters = self.lower_variables(
                *ast_error.parameters,
                Some(hir::ItemId::Error(id)),
                hir::VarKind::Error,
            );
        }

        for id in self.hir.event_ids() {
            let ast_item = self.hir_to_ast[&hir::ItemId::Event(id)];
            let ast::ItemKind::Event(ast_event) = &ast_item.kind else { unreachable!() };
            let event = self.hir.event(id);
            init_cx!(event);
            self.hir.events[id].parameters = self.lower_variables(
                *ast_event.parameters,
                Some(hir::ItemId::Event(id)),
                hir::VarKind::Event,
            );
        }

        // Resolve constants and state variables.
        let normal_vars = self.hir.variables.len();
        for id in self.hir.variable_ids() {
            self.resolve_var(id);
        }

        for id in self.hir.function_ids() {
            let func = self.hir.function(id);

            // Getters don't have an AST function, so they must be special cased to be resolved from
            // the AST variable instead.
            if func.is_getter() {
                self.resolve_getter(id);
                continue;
            }

            let ast_item = self.hir_to_ast[&hir::ItemId::Function(id)];
            let ast::ItemKind::Function(ast_func) = &ast_item.kind else { unreachable!() };

            self.init(func.source, func.contract, Some(id));

            let func = self.hir.function(id);
            self.hir.functions[id].overrides = {
                let mut overrides = SmallVec::<[_; 8]>::new();
                if let Some(ov) = &ast_func.header.override_ {
                    for path in ov.paths.iter() {
                        let Ok(id) = self.resolver.resolve_path_as(path, &self.scopes, "contract")
                        else {
                            continue;
                        };
                        // TODO: Move to override checker.
                        let Some(c) = func.contract else {
                            self.dcx().err("free functions cannot override").span(ov.span).emit();
                            continue;
                        };
                        if !self.hir.contract(c).linearized_bases[1..].contains(&id) {
                            self.dcx().err("override is not a base contract").span(ov.span).emit();
                            continue;
                        }
                        overrides.push(id);
                    }
                }
                self.arena.alloc_smallvec(overrides)
            };

            self.hir.functions[id].parameters = self.lower_variables(
                *ast_func.header.parameters,
                Some(hir::ItemId::Function(id)),
                hir::VarKind::FunctionParam,
            );

            self.hir.functions[id].modifiers = {
                let mut modifiers = SmallVec::<[_; 8]>::new();
                for modifier in ast_func.header.modifiers.iter() {
                    let func = self.hir.function(id);
                    let expected = if func.kind.is_constructor() {
                        "base class or modifier"
                    } else {
                        "modifier"
                    };
                    let Ok(id) = self.resolve_path_as(&modifier.name, expected) else {
                        continue;
                    };
                    match id {
                        hir::ItemId::Contract(base)
                            if func.kind.is_constructor()
                                && func.contract.is_some_and(|c| {
                                    self.hir.contract(c).linearized_bases[1..].contains(&base)
                                }) => {}
                        hir::ItemId::Function(f) if self.hir.function(f).kind.is_modifier() => {}
                        _ => {
                            self.resolver.report_expected(
                                expected,
                                self.hir.item(id).description(),
                                modifier.name.span(),
                            );
                            continue;
                        }
                    }
                    let args = self.lower_call_args(&modifier.arguments);
                    modifiers.push(hir::Modifier { span: modifier.span(), id, args });
                }
                self.arena.alloc_smallvec(modifiers)
            };

            self.hir.functions[id].returns = self.lower_variables(
                ast_func.header.returns(),
                Some(hir::ItemId::Function(id)),
                hir::VarKind::FunctionReturn,
            );

            if let Some(body) = &ast_func.body {
                self.hir.functions[id].body = Some(self.lower_block(body));
            }
        }

        // Resolve function parameters and local variables, created while resolving functions.
        for id in self.hir.variable_ids().skip(normal_vars) {
            self.resolve_var(id);
        }
    }

    #[instrument(level = "debug", skip_all)]
    pub(super) fn resolve_base_args(&mut self) {
        for c_id in self.hir.contract_ids() {
            // Lower the base modifiers.
            let contract = self.hir.contract(c_id);
            let ast_contract = &self.hir_to_ast[&hir::ItemId::Contract(c_id)];
            let ast::ItemKind::Contract(ast_contract) = &ast_contract.kind else { unreachable!() };
            self.init(contract.source, None, None);
            self.hir.contracts[c_id].bases_args = self.arena.alloc_from_iter(
                std::iter::zip(&*ast_contract.bases, self.hir.contract(c_id).bases).map(
                    |(ast_base, &base_id)| hir::Modifier {
                        span: ast_base.span(),
                        id: base_id.into(),
                        args: self.lower_call_args(&ast_base.arguments),
                    },
                ),
            );
            let contract = self.hir.contract(c_id);

            if contract.linearization_failed() {
                continue;
            }

            let len = contract.linearized_bases.len() - 1;
            let base_args: &mut [Option<&'gcx hir::Modifier<'gcx>>] =
                self.arena.alloc_from_iter(std::iter::repeat_n(None, len));
            let mut resolve = |base: &'gcx hir::Modifier<'gcx>, is_ctor: bool| {
                let Some(base_id) = base.id.as_contract() else { return };
                let base_idx = contract
                    .linearized_bases
                    .iter()
                    .skip(1)
                    .position(|&l| l == base_id)
                    .expect("base contract not found");

                if is_ctor && base.args.is_dummy() {
                    // bad: `contract is C` ... `constructor() C`
                    //  ok: `contract is C` ... `constructor() C()`
                    // So we use `is_dummy` here instead of `is_empty`.
                    self.sess
                        .dcx
                        .err("modifier-style base constructor call without arguments")
                        .span(base.span)
                        .emit();
                }
                let prev = &mut base_args[base_idx];
                if let Some(prev) = prev
                    && !prev.args.is_empty()
                {
                    self.sess
                        .dcx
                        .err("base constructor arguments given twice")
                        .span(base.span)
                        .span_help(prev.span, "previous declaration")
                        .emit();
                }
                *prev = Some(base);
            };
            for base in contract.bases_args {
                resolve(base, false);
            }
            for base in contract.ctor.map_or(&[][..], |c| self.hir.function(c).modifiers) {
                resolve(base, true);
            }

            self.hir.contracts[c_id].linearized_bases_args = base_args;
        }
    }

    fn resolve_var(&mut self, id: hir::VariableId) {
        let var = self.hir.variable(id);
        let Some(&ast_item) = self.hir_to_ast.get(&hir::ItemId::Variable(id)) else {
            assert!(!var.ty.is_dummy(), "{var:#?}");
            return;
        };
        let ast::ItemKind::Variable(ast_var) = &ast_item.kind else { unreachable!() };

        self.init(var.source, var.contract, None);

        let init = ast_var.initializer.as_deref().map(|init| self.lower_expr(init));
        let ty = self.lower_type(&ast_var.ty);
        self.hir.variables[id].initializer = init;
        self.hir.variables[id].ty = ty;
    }

    /// Resolves a getter function.
    ///
    /// # Examples
    ///
    /// Simple case:
    ///
    /// ```solidity
    /// mapping(string k => bool[] v) public map;
    ///
    /// // Generates:
    /// function map(string calldata k, uint256 index1) public view returns(bool) {
    ///     return map[k][index1];
    /// }
    /// ```
    ///
    /// Special case for when the return type is a struct. Note that `mapping` fields are skipped:
    ///
    /// ```solidity
    /// struct Struct {
    ///   uint256 field1;
    ///   mapping(uint256 => bool) field2;
    ///   bool field3;
    /// }
    ///
    /// mapping(string k => Struct[] v) public mapWithStruct;
    ///
    /// // Generates:
    /// function mapWithStruct(string calldata k, uint256 index1) public view
    ///     returns(uint256 field1, bool field3)
    /// {
    ///     Struct storage tmp = map[k][index1];
    ///     return (tmp.field1, tmp.field3);
    /// }
    /// ```
    fn resolve_getter(&mut self, id: hir::FunctionId) {
        let func = self.hir.function(id);
        let Some(gettee) = func.gettee else { unreachable!() };
        let ast_item = self.hir_to_ast[&hir::ItemId::Variable(gettee)];
        let ast::ItemKind::Variable(ast_var) = &ast_item.kind else { unreachable!() };
        let span = ast_var.span;

        // https://github.com/argotorg/solidity/blob/9d7cc42bc1c12bb43e9dccf8c6c36833fdfcbbca/libsolidity/ast/Types.cpp#L2852
        let mut ret_ty = &self.hir.variable(gettee).ty;
        let mut ret_name = None;
        let mut parameters = SmallVec::<[_; 8]>::new();
        let new_param = |this: &mut Self, mut ty: hir::Type<'gcx>, mut name: Option<Ident>| {
            ty.span = span;
            if let Some(name) = &mut name {
                name.span = span;
            }
            this.mk_var(
                Some(hir::ItemId::Function(id)),
                span,
                ty,
                name,
                hir::VarKind::FunctionParam,
            )
        };
        for i in 0usize.. {
            // let index_name = || Some(Ident::new(Symbol::intern(&format!("index{i}")), span));
            let _ = i;
            let index_name = || None;
            match ret_ty.kind {
                // mapping(k => v) -> arguments += k, ret_ty = v
                hir::TypeKind::Mapping(map) => {
                    let name = map.key_name.or_else(index_name);
                    let mut param = new_param(self, map.key.clone(), name);
                    if param.ty.kind.is_reference_type() {
                        param.data_location = Some(hir::DataLocation::Calldata);
                    }
                    parameters.push(self.hir.variables.push(param));
                    ret_ty = &map.value;
                    ret_name = map.value_name;
                }
                // element[] -> arguments += uint256, ret_ty = element
                hir::TypeKind::Array(array) => {
                    let u256 = hir::Type {
                        kind: hir::TypeKind::Elementary(ast::ElementaryType::UInt(
                            ast::TypeSize::new_int_bits(256),
                        )),
                        span: ret_ty.span,
                    };
                    let param = new_param(self, u256, index_name());
                    parameters.push(self.hir.variables.push(param));
                    ret_ty = &array.element;
                }
                _ => break,
            }
        }
        let ret_ty = ret_ty.clone();
        if let Some(name) = &mut ret_name {
            name.span = span;
        }

        let mut returns = SmallVec::<[_; 8]>::new();
        let mut push_return =
            |this: &mut Self, mut ty: hir::Type<'gcx>, mut name: Option<Ident>| {
                ty.span = ret_ty.span;
                if let Some(name) = &mut name {
                    name.span = span;
                }
                let mut ret = this.mk_var(
                    Some(hir::ItemId::Function(id)),
                    span,
                    ty,
                    name,
                    hir::VarKind::FunctionReturn,
                );
                if ret.ty.kind.is_reference_type() {
                    ret.data_location = Some(hir::DataLocation::Memory);
                }
                returns.push(this.hir.variables.push(ret))
            };
        let mut ret_struct = None;
        if let hir::TypeKind::Custom(hir::ItemId::Struct(s_id)) = ret_ty.kind {
            ret_struct = Some(s_id);
            let s = self.hir.strukt(s_id);
            for &field_id in s.fields.iter() {
                let field = self.hir.variable(field_id);
                if !matches!(field.ty.kind, hir::TypeKind::Mapping(_) | hir::TypeKind::Array(_)) {
                    push_return(self, field.ty.clone(), field.name);
                }
            }
        } else {
            push_return(self, ret_ty.clone(), ret_name);
        }

        self.hir.functions[id].parameters = self.arena.alloc_slice_copy(&parameters);
        self.hir.functions[id].returns = self.arena.alloc_slice_copy(&returns);
        self.hir.functions[id].body = {
            let builder = self.hir_builder();

            // `<gettee><"[" param "]" for param in params>`
            let res = Res::Item(hir::ItemId::Variable(gettee));
            let mut expr = builder.expr(
                self.next_id(),
                hir::ExprKind::Ident(self.arena.alloc_as_slice(res)),
                span,
            );
            for &param in &parameters {
                let res = Res::Item(hir::ItemId::Variable(param));
                let ident = hir::ExprKind::Ident(self.arena.alloc_as_slice(res));
                expr = builder.expr(
                    self.next_id(),
                    hir::ExprKind::Index(expr, Some(builder.expr(self.next_id(), ident, span))),
                    span,
                );
            }

            let stmts: Option<&[hir::Stmt<'_>]> = match returns[..] {
                [] => {
                    let msg = "getter must return at least one value";
                    let note = "the struct has all its members omitted, therefore the getter cannot return any values";
                    self.dcx().err(msg).span(span).span_note(ret_ty.span, note).emit();
                    Some(&[])
                }
                // `return <expr>;`
                [_] if ret_struct.is_none() => Some(
                    self.arena
                        .alloc_as_slice(builder.stmt(hir::StmtKind::Return(Some(expr)), span)),
                ),
                [..] => {
                    if let [ret] = returns[..] {
                        // `return <expr>.<ret.name>;`
                        let ret = self.hir.variable(ret);
                        let expr = builder.expr(
                            self.next_id(),
                            hir::ExprKind::Member(expr, ret.name.unwrap()),
                            span,
                        );
                        let stmt = builder.stmt(hir::StmtKind::Return(Some(expr)), span);
                        Some(self.arena.alloc_as_slice(stmt))
                    } else {
                        // `Struct storage <name> = <expr>;`
                        let decl_name = Ident::new(sym::__tmp_struct, ast_var.span);
                        let mut decl_var = self.mk_var_stmt(id, span, ret_ty.clone(), decl_name);
                        decl_var.data_location = Some(hir::DataLocation::Storage);
                        let decl_id = self.hir.variables.push(decl_var);
                        let builder = self.hir_builder();
                        let decl_stmt = builder.stmt(hir::StmtKind::DeclSingle(decl_id), span);

                        // `return (<name "." ret.name "," for ret in returns>);`
                        let res =
                            self.arena.alloc_as_slice(Res::Item(hir::ItemId::Variable(decl_id)));
                        let tuple = builder.expr(
                            self.next_id(),
                            hir::ExprKind::Tuple(self.arena.alloc_slice_fill_iter(
                                returns.iter().map(|&ret| {
                                    let decl_name_expr = builder.expr(
                                        self.next_id(),
                                        hir::ExprKind::Ident(res),
                                        span,
                                    );
                                    let ret = self.hir.variable(ret);
                                    Some(builder.expr(
                                        self.next_id(),
                                        hir::ExprKind::Member(decl_name_expr, ret.name.unwrap()),
                                        span,
                                    ))
                                }),
                            )),
                            span,
                        );
                        let ret_stmt = builder.stmt(hir::StmtKind::Return(Some(tuple)), span);

                        Some(self.arena.alloc_array([decl_stmt, ret_stmt]))
                    }
                }
            };
            stmts.map(|stmts| self.hir_builder().block(stmts, span))
        }
    }

    fn mk_var(
<<<<<<< HEAD
        &mut self,
        parent: Option<hir::ItemId>,
=======
        &self,
        function: Option<hir::FunctionId>,
>>>>>>> e86e636b
        span: Span,
        ty: hir::Type<'gcx>,
        name: Option<Ident>,
        kind: hir::VarKind,
    ) -> hir::Variable<'gcx> {
        hir::Variable {
            contract: self.current_contract_id,
            parent,
            span,
            ..hir::Variable::new(self.current_source_id, None, ty, name, kind)
        }
    }

    fn mk_var_stmt(
        &self,
        function: hir::FunctionId,
        span: Span,
        ty: hir::Type<'gcx>,
        name: Ident,
    ) -> hir::Variable<'gcx> {
        self.mk_var(
            Some(hir::ItemId::Function(function)),
            span,
            ty,
            Some(name),
            hir::VarKind::Statement,
        )
    }

    fn in_scope<T>(&mut self, f: impl FnOnce(&mut Self) -> T) -> T {
        self.scopes.enter();
        let t = f(self);
        self.scopes.exit();
        t
    }

    fn in_scope_if<T>(&mut self, cond: bool, f: impl FnOnce(&mut Self) -> T) -> T {
        if cond { self.in_scope(f) } else { f(self) }
    }

    fn resolve_paths<'a>(
        &'a self,
        path: &ast::PathSlice,
    ) -> Result<&'a [Declaration], ErrorGuaranteed> {
        self.resolver.resolve_paths(path, &self.scopes).map_err(self.resolver.emit_resolver_error())
    }

    fn resolve_path(&self, path: &ast::PathSlice) -> Result<&'gcx [Res], ErrorGuaranteed> {
        self.resolve_paths(path)
            .map(|decls| &*self.arena.alloc_slice_fill_iter(decls.iter().map(|decl| decl.res)))
    }

    fn resolve_path_as<T: TryFrom<Res>>(
        &self,
        path: &ast::PathSlice,
        description: &str,
    ) -> Result<T, ErrorGuaranteed> {
        self.resolver.resolve_path_as(path, &self.scopes, description)
    }

    /// Lowers the given statements by first entering a new scope.
    fn lower_block(&mut self, block: &ast::Block<'_>) -> hir::Block<'gcx> {
        self.in_scope_if(!block.is_empty(), |this| this.lower_stmts(block.stmts, block.span))
    }

    fn lower_stmts(&mut self, stmts: &[ast::Stmt<'_>], span: Span) -> hir::Block<'gcx> {
        let stmts =
            self.arena.alloc_slice_fill_iter(stmts.iter().map(|stmt| self.lower_stmt_full(stmt)));
        hir::Block { span, stmts }
    }

    fn lower_stmt(&mut self, stmt: &ast::Stmt<'_>) -> &'gcx hir::Stmt<'gcx> {
        self.arena.alloc(self.lower_stmt_full(stmt))
    }

    #[instrument(name = "lower_stmt", level = "trace", skip_all)]
    fn lower_stmt_full(&mut self, stmt: &ast::Stmt<'_>) -> hir::Stmt<'gcx> {
        let kind = match &stmt.kind {
            ast::StmtKind::DeclSingle(var) => {
                match self.lower_variable(var, None, hir::VarKind::Statement) {
                    (id, Ok(())) => hir::StmtKind::DeclSingle(id),
                    (_, Err(guar)) => hir::StmtKind::Err(guar),
                }
            }
            ast::StmtKind::DeclMulti(vars, expr) => hir::StmtKind::DeclMulti(
                self.arena.alloc_slice_fill_iter(vars.iter().map(|var| {
                    var.as_ref()
                        .unspan()
                        .map(|var| self.lower_variable(var, None, hir::VarKind::Statement).0)
                })),
                self.lower_expr(expr),
            ),
            ast::StmtKind::Assembly(_) => hir::StmtKind::Err(
                // self.dcx().err("assembly is not yet implemented").span(stmt.span).emit(),
                ErrorGuaranteed::new_unchecked(),
            ),
            ast::StmtKind::Block(stmts) => hir::StmtKind::Block(self.lower_block(stmts)),
            ast::StmtKind::UncheckedBlock(stmts) => {
                hir::StmtKind::UncheckedBlock(self.lower_block(stmts))
            }
            ast::StmtKind::Break => hir::StmtKind::Break,
            ast::StmtKind::Continue => hir::StmtKind::Continue,
            ast::StmtKind::Return(expr) => {
                hir::StmtKind::Return(self.lower_expr_opt(expr.as_deref()))
            }
            ast::StmtKind::While(_, _)
            | ast::StmtKind::DoWhile(_, _)
            | ast::StmtKind::For { .. } => self.lower_loop_stmt(stmt),
            ast::StmtKind::Emit(path, args) => match self.resolve_path(path) {
                Ok(res) => {
                    hir::StmtKind::Emit(self.make_call_expr_for_emit(path, res, args, stmt.span))
                }
                Err(guar) => hir::StmtKind::Err(guar),
            },
            ast::StmtKind::Revert(path, args) => match self.resolve_path(path) {
                Ok(res) => {
                    hir::StmtKind::Revert(self.make_call_expr_for_emit(path, res, args, stmt.span))
                }
                Err(guar) => hir::StmtKind::Err(guar),
            },
            ast::StmtKind::Expr(expr) => hir::StmtKind::Expr(self.lower_expr(expr)),
            ast::StmtKind::If(cond, then, else_) => hir::StmtKind::If(
                self.lower_expr(cond),
                self.lower_stmt(then),
                else_.as_deref().map(|stmt| self.lower_stmt(stmt)),
            ),
            ast::StmtKind::Try(ast::StmtTry { expr, clauses }) => {
                hir::StmtKind::Try(self.arena.alloc(hir::StmtTry {
                    expr: self.lower_expr_full(expr),
                    clauses: self.arena.alloc_slice_fill_iter(
                        clauses.iter().map(|catch| self.lower_try_catch_clause(catch)),
                    ),
                }))
            }
            ast::StmtKind::Placeholder => hir::StmtKind::Placeholder,
        };
        hir::Stmt { span: stmt.span, kind }
    }

    fn lower_try_catch_clause(
        &mut self,
        &ast::TryCatchClause { span, name, ref args, ref block }: &ast::TryCatchClause<'_>,
    ) -> hir::TryCatchClause<'gcx> {
        self.in_scope(|this| hir::TryCatchClause {
            span,
            name,
            args: this.lower_variables(
                args.vars,
                this.function_id.map(hir::ItemId::Function),
                hir::VarKind::TryCatch,
            ),
            block: this.lower_block(block),
        })
    }

    /// Converts path + args into a Call expression for emit/revert statements.
    fn make_call_expr_for_emit(
        &mut self,
        path: &ast::PathSlice,
        res: &'gcx [Res],
        args: &ast::CallArgs<'_>,
        span: Span,
    ) -> &'gcx hir::Expr<'gcx> {
        self.arena.alloc(hir::Expr {
            kind: hir::ExprKind::Call(
                self.arena.alloc(hir::Expr {
                    id: self.next_id(),
                    kind: hir::ExprKind::Ident(res),
                    span: path.last().span,
                }),
                self.lower_call_args(args),
                None,
            ),
            id: self.next_id(),
            span,
        })
    }

    fn lower_variables(
        &mut self,
        vars: &[ast::VariableDefinition<'_>],
        parent: Option<hir::ItemId>,
        kind: hir::VarKind,
    ) -> &'gcx [hir::VariableId] {
        self.arena
            .alloc_slice_fill_iter(vars.iter().map(|var| self.lower_variable(var, parent, kind).0))
    }

    /// Lowers `var` to HIR and declares it in the current scope.
    fn lower_variable(
        &mut self,
        var: &ast::VariableDefinition<'_>,
        parent: Option<hir::ItemId>,
        kind: hir::VarKind,
    ) -> (hir::VariableId, Result<(), ErrorGuaranteed>) {
        let id = super::lower::lower_variable_partial(
            &mut self.lcx.hir,
            var,
            self.scopes.source.unwrap(),
            self.scopes.contract,
            parent,
            kind,
        );
        self.hir.variables[id].ty = self.lower_type(&var.ty);
        self.hir.variables[id].initializer = self.lower_expr_opt(var.initializer.as_deref());
        let mut guar = Ok(());
        if let Some(name) = var.name {
            let res = Res::Item(hir::ItemId::Variable(id));
            guar = self.scopes.current_scope().declare_res(self.lcx.sess, &self.lcx.hir, name, res);
        }
        (id, guar)
    }

    /// Desugars a `while`, `do while`, or `for` loop into a `loop` HIR statement.
    fn lower_loop_stmt(&mut self, stmt: &ast::Stmt<'_>) -> hir::StmtKind<'gcx> {
        let span = stmt.span;
        match &stmt.kind {
            // loop {
            //     if (<cond>) <stmt> else break;
            // }
            ast::StmtKind::While(cond, stmt) => self.in_scope(|this| {
                let cond = this.lower_expr(cond);
                let stmt = this.lower_stmt(stmt);
                let builder = this.hir_builder();
                let break_stmt = builder.break_stmt(span);
                let body = this.arena.alloc_as_slice(
                    builder.stmt(hir::StmtKind::If(cond, stmt, Some(break_stmt)), span),
                );
                hir::StmtKind::Loop(builder.block(body, span), hir::LoopSource::While)
            }),

            // loop {
            //     { <stmt> }
            //     if (<cond>) continue else break;
            // }
            ast::StmtKind::DoWhile(stmt, cond) => self.in_scope(|this| {
                let stmt = this.in_scope(|this| this.lower_stmt_full(stmt));
                let cond = this.lower_expr(cond);
                let builder = this.hir_builder();
                let cont_stmt = builder.continue_stmt(span);
                let break_stmt = builder.break_stmt(span);
                let check =
                    builder.stmt(hir::StmtKind::If(cond, cont_stmt, Some(break_stmt)), span);

                let body = this.arena.alloc_array([stmt, check]);
                hir::StmtKind::Loop(builder.block(body, span), hir::LoopSource::DoWhile)
            }),

            // {
            //     <init>;
            //     loop {
            //         if (<cond>) {
            //             { <body> }
            //             <next>;
            //         } else break;
            //     }
            // }
            ast::StmtKind::For { init, cond, next, body } => {
                self.in_scope_if(init.is_some(), |this| {
                    let init = init.as_deref().map(|stmt| this.lower_stmt_full(stmt));
                    let cond = this.lower_expr_opt(cond.as_deref());
                    let mut body =
                        this.in_scope_if(next.is_some(), |this| this.lower_stmt_full(body));
                    let next = this.lower_expr_opt(next.as_deref());
                    let builder = this.hir_builder();

                    // <body> = { <body>; <next>; }
                    if let Some(next) = next {
                        let next = builder.stmt(hir::StmtKind::Expr(next), next.span);
                        let body_span = body.span;
                        body = builder.stmt(
                            hir::StmtKind::Block(
                                builder.block(this.arena.alloc_array([body, next]), span),
                            ),
                            body_span,
                        );
                    }

                    // <body> = if (<cond>) { <body> } else break;
                    if let Some(cond) = cond {
                        let break_stmt = builder.break_stmt(span);
                        let body_span = body.span;
                        body = builder.stmt(
                            hir::StmtKind::If(cond, this.arena.alloc(body), Some(break_stmt)),
                            body_span,
                        );
                    }

                    let mut kind = hir::StmtKind::Loop(
                        builder.block(this.arena.alloc_as_slice(body), span),
                        hir::LoopSource::For,
                    );

                    if let Some(init) = init {
                        let s = builder.stmt(kind, span);
                        kind = hir::StmtKind::Block(
                            builder.block(this.arena.alloc_array([init, s]), span),
                        );
                    }

                    kind
                })
            }

            _ => unreachable!(),
        }
    }

    fn lower_expr(&mut self, expr: &ast::Expr<'_>) -> &'gcx hir::Expr<'gcx> {
        self.arena.alloc(self.lower_expr_full(expr))
    }

    fn lower_expr_opt(&mut self, expr: Option<&ast::Expr<'_>>) -> Option<&'gcx hir::Expr<'gcx>> {
        expr.map(|expr| self.lower_expr(expr))
    }

    fn lower_exprs<'b, I, T>(&mut self, exprs: I) -> &'gcx [hir::Expr<'gcx>]
    where
        I: IntoIterator<Item = T>,
        I::IntoIter: ExactSizeIterator,
        T: AsRef<ast::Expr<'b>>,
    {
        self.arena
            .alloc_slice_fill_iter(exprs.into_iter().map(|e| self.lower_expr_full(e.as_ref())))
    }

    #[instrument(name = "lower_expr", level = "trace", skip_all)]
    fn lower_expr_full(&mut self, expr: &ast::Expr<'_>) -> hir::Expr<'gcx> {
        let kind = match &expr.kind {
            ast::ExprKind::Array(exprs) => hir::ExprKind::Array(self.lower_exprs(&**exprs)),
            ast::ExprKind::Assign(lhs, op, rhs) => {
                hir::ExprKind::Assign(self.lower_expr(lhs), *op, self.lower_expr(rhs))
            }
            ast::ExprKind::Binary(lhs, op, rhs) => {
                hir::ExprKind::Binary(self.lower_expr(lhs), *op, self.lower_expr(rhs))
            }
            ast::ExprKind::Call(callee, args) => {
                let callee = callee.peel_parens();
                let (callee, options) =
                    if let ast::ExprKind::CallOptions(expr, options) = &callee.kind {
                        (self.lower_expr(expr), Some(self.lower_named_args(options)))
                    } else {
                        (self.lower_expr(callee), None)
                    };
                hir::ExprKind::Call(callee, self.lower_call_args(args), options)
            }
            ast::ExprKind::CallOptions(callee, options) => {
                let callee = self.lower_expr(callee);
                let _options = self.lower_named_args(options);
                let options_span = callee.span.shrink_to_hi().with_hi(expr.span.hi());
                hir::ExprKind::Err(
                    self.sess
                        .dcx
                        .err("call options must be part of a call expression")
                        .span(options_span)
                        .span_note(expr.span, "this expression is not a function call expression")
                        .emit(),
                )
            }
            ast::ExprKind::Delete(expr) => hir::ExprKind::Delete(self.lower_expr(expr)),
            ast::ExprKind::Ident(name) => {
                match self.resolve_paths(ast::PathSlice::from_ref(name)) {
                    Ok(decls) => hir::ExprKind::Ident(
                        self.arena.alloc_slice_fill_iter(decls.iter().map(|decl| decl.res)),
                    ),
                    Err(guar) => hir::ExprKind::Err(guar),
                }
            }
            ast::ExprKind::Index(expr, index) => match index {
                ast::IndexKind::Index(index) => hir::ExprKind::Index(
                    self.lower_expr(expr),
                    self.lower_expr_opt(index.as_deref()),
                ),
                ast::IndexKind::Range(start, end) => hir::ExprKind::Slice(
                    self.lower_expr(expr),
                    self.lower_expr_opt(start.as_deref()),
                    self.lower_expr_opt(end.as_deref()),
                ),
            },
            ast::ExprKind::Lit(lit, _) => hir::ExprKind::Lit(self.lower_lit(lit)),
            ast::ExprKind::Member(expr, member) => {
                hir::ExprKind::Member(self.lower_expr(expr), *member)
            }
            ast::ExprKind::New(ty) => hir::ExprKind::New(self.lower_type(ty)),
            ast::ExprKind::Payable(args) => 'b: {
                if let ast::CallArgsKind::Unnamed(args) = &args.kind
                    && let [arg] = &args[..]
                {
                    break 'b hir::ExprKind::Payable(self.lower_expr(arg));
                }
                let msg = "expected exactly one unnamed argument";
                let guar = self.sess.dcx.err(msg).span(expr.span).emit();
                hir::ExprKind::Err(guar)
            }
            ast::ExprKind::Ternary(cond, then, r#else) => hir::ExprKind::Ternary(
                self.lower_expr(cond),
                self.lower_expr(then),
                self.lower_expr(r#else),
            ),
            ast::ExprKind::Tuple(exprs) => hir::ExprKind::Tuple(self.arena.alloc_slice_fill_iter(
                exprs.iter().map(|expr| self.lower_expr_opt(expr.as_deref().unspan())),
            )),
            ast::ExprKind::TypeCall(ty) => hir::ExprKind::TypeCall(self.lower_type(ty)),
            ast::ExprKind::Type(ty) => hir::ExprKind::Type(self.lower_type(ty)),
            ast::ExprKind::Unary(op, expr) => hir::ExprKind::Unary(*op, self.lower_expr(expr)),
        };
        self.hir_builder().expr_owned(self.next_id(), kind, expr.span)
    }

    fn lower_lit(&mut self, lit: &ast::Lit<'_>) -> &'gcx ast::Lit<'gcx> {
        self.arena.alloc(lit.copy_without_data())
    }

    fn lower_named_args(&mut self, options: &[ast::NamedArg<'_>]) -> &'gcx [hir::NamedArg<'gcx>] {
        self.arena.alloc_slice_fill_iter(
            options.iter().map(|arg| hir::NamedArg {
                name: arg.name,
                value: self.lower_expr_full(arg.value),
            }),
        )
    }

    fn lower_call_args(&mut self, args: &ast::CallArgs<'_>) -> hir::CallArgs<'gcx> {
        let kind = match &args.kind {
            ast::CallArgsKind::Unnamed(args) => {
                hir::CallArgsKind::Unnamed(self.lower_exprs(&**args))
            }
            ast::CallArgsKind::Named(args) => hir::CallArgsKind::Named(self.lower_named_args(args)),
        };
        hir::CallArgs { kind, span: args.span }
    }

    #[instrument(name = "lower_type", level = "trace", skip_all)]
    fn lower_type(&mut self, ty: &ast::Type<'_>) -> hir::Type<'gcx> {
        let kind = match &ty.kind {
            ast::TypeKind::Elementary(ty) => hir::TypeKind::Elementary(*ty),
            ast::TypeKind::Array(array) => hir::TypeKind::Array(self.arena.alloc(hir::TypeArray {
                element: self.lower_type(&array.element),
                size: self.lower_expr_opt(array.size.as_deref()),
            })),
            ast::TypeKind::Function(f) => hir::TypeKind::Function(
                self.arena.alloc(hir::TypeFunction {
                    parameters: self.lower_variables(
                        *f.parameters,
                        self.function_id.map(hir::ItemId::Function),
                        hir::VarKind::FunctionTyParam,
                    ),
                    visibility: f.visibility.map(|v| *v).unwrap_or(ast::Visibility::Public),
                    state_mutability: f
                        .state_mutability
                        .map(|s| s.data)
                        .unwrap_or(ast::StateMutability::NonPayable),
                    returns: self.lower_variables(
                        f.returns(),
                        self.function_id.map(hir::ItemId::Function),
                        hir::VarKind::FunctionTyReturn,
                    ),
                }),
            ),
            ast::TypeKind::Mapping(mapping) => {
                hir::TypeKind::Mapping(self.arena.alloc(hir::TypeMapping {
                    key: self.lower_type(&mapping.key),
                    key_name: mapping.key_name,
                    value: self.lower_type(&mapping.value),
                    value_name: mapping.value_name,
                }))
            }
            ast::TypeKind::Custom(path) => match self.resolve_path_as(path, "item") {
                Ok(id) => hir::TypeKind::Custom(id),
                Err(guar) => hir::TypeKind::Err(guar),
            },
        };
        hir::Type { kind, span: ty.span }
    }

    #[inline]
    fn next_id<I: Idx>(&self) -> I {
        self.next_id.next()
    }

    /// Creates a HIR builder.
    fn hir_builder(&self) -> hir::HirBuilder<'gcx, '_> {
        hir::Hir::builder(self.arena, &self.next_id)
    }
}

impl super::LoweringContext<'_> {
    fn declare_kind_in(
        &self,
        scope: &mut Declarations,
        name: Ident,
        decl: Res,
    ) -> Result<(), ErrorGuaranteed> {
        scope.declare_res(self.sess, &self.hir, name, decl)
    }

    fn declare_in(
        &self,
        scope: &mut Declarations,
        name: Symbol,
        decl: Declaration,
    ) -> Result<(), ErrorGuaranteed> {
        scope.declare(self.sess, &self.hir, name, decl)
    }
}

struct ResolverError {
    name: Ident,
    kind: ResolverErrorKind,
}

enum ResolverErrorKind {
    Unresolved,
    NotAScope(Res),
    MultipleDeclarations,
}

impl ResolverError {
    fn new(name: Ident, kind: ResolverErrorKind) -> Self {
        Self { name, kind }
    }

    fn from_path(path: &ast::PathSlice, index: usize, kind: ResolverErrorKind) -> Self {
        Self { name: path.segments()[index], kind }
    }

    fn span(&self) -> Span {
        self.name.span
    }

    fn format(&self) -> String {
        let name = self.name;
        match self.kind {
            ResolverErrorKind::Unresolved => format!("unresolved symbol `{name}`"),
            ResolverErrorKind::NotAScope(kind) => {
                format!(
                    "`{name}` is a {}, which cannot be indexed in type paths",
                    kind.description()
                )
            }
            ResolverErrorKind::MultipleDeclarations => {
                format!("symbol `{name}` resolved to multiple declarations")
            }
        }
    }
}

#[derive(derive_more::Debug)]
pub(crate) struct SymbolResolver<'gcx> {
    #[debug(ignore)]
    dcx: &'gcx DiagCtxt,
    pub(crate) source_scopes: IndexVec<hir::SourceId, Declarations>,
    pub(crate) contract_scopes: IndexVec<hir::ContractId, Declarations>,
    #[debug(ignore)]
    global_builtin_scope: Declarations,
    #[debug(ignore)]
    builtin_members_scopes: Box<[Option<Declarations>; Builtin::COUNT]>,
}

impl<'gcx> SymbolResolver<'gcx> {
    pub(crate) fn new(dcx: &'gcx DiagCtxt) -> Self {
        let (global_builtin_scope, builtin_members_scopes) = crate::builtins::scopes();
        Self {
            dcx,
            source_scopes: IndexVec::new(),
            contract_scopes: IndexVec::new(),
            global_builtin_scope,
            builtin_members_scopes,
        }
    }

    fn resolve_path_as<T: TryFrom<Res>>(
        &self,
        path: &ast::PathSlice,
        scopes: &SymbolResolverScopes,
        description: &str,
    ) -> Result<T, ErrorGuaranteed> {
        let decl = self.resolve_path(path, scopes).map_err(self.emit_resolver_error())?;
        if let Res::Err(guar) = decl.res {
            return Err(guar);
        }
        T::try_from(decl.res)
            .map_err(|_| self.report_expected(description, decl.description(), path.span()))
    }

    fn emit_resolver_error(&self) -> impl Fn(ResolverError) -> ErrorGuaranteed + '_ {
        move |e| self.dcx.err(e.format()).span(e.span()).emit()
    }

    fn resolve_path(
        &self,
        path: &ast::PathSlice,
        scopes: &SymbolResolverScopes,
    ) -> Result<Declaration, ResolverError> {
        let decls = self.resolve_paths(path, scopes)?;
        if let [decl] = decls {
            Ok(*decl)
        } else {
            Err(ResolverError::new(*path.last(), ResolverErrorKind::MultipleDeclarations))
        }
    }

    fn resolve_paths<'a>(
        &'a self,
        path: &ast::PathSlice,
        scopes: &'a SymbolResolverScopes,
    ) -> Result<&'a [Declaration], ResolverError> {
        let mut segments = path.segments().iter();
        let name = *segments.next().unwrap();
        let mut decls = self
            .resolve_name_raw(name, scopes)
            .ok_or_else(|| ResolverError::new(name, ResolverErrorKind::Unresolved))?;
        for (prev_i, &segment) in segments.enumerate() {
            let [decl] = decls else {
                return Err(ResolverError::from_path(
                    path,
                    prev_i,
                    ResolverErrorKind::MultipleDeclarations,
                ));
            };
            if decl.res.is_err() {
                return Ok(decls);
            }
            let scope = self.scope_of(decl.res).ok_or_else(|| {
                ResolverError::from_path(path, prev_i, ResolverErrorKind::NotAScope(decl.res))
            })?;
            decls = scope.resolve(segment).ok_or_else(|| {
                ResolverError::from_path(path, prev_i + 1, ResolverErrorKind::Unresolved)
            })?;
        }
        Ok(decls)
    }

    fn resolve_name_raw<'a>(
        &'a self,
        name: Ident,
        scopes: &'a SymbolResolverScopes,
    ) -> Option<&'a [Declaration]> {
        scopes.get(self).find_map(move |scope| scope.resolve(name))
    }

    fn scope_of(&self, declaration: Res) -> Option<&Declarations> {
        match declaration {
            Res::Item(hir::ItemId::Contract(id)) => Some(&self.contract_scopes[id]),
            Res::Namespace(id) => Some(&self.source_scopes[id]),
            Res::Builtin(builtin) => self.builtin_members_scopes[builtin as usize].as_ref(),
            _ => None,
        }
    }

    fn report_expected(&self, expected: &str, found: &str, span: Span) -> ErrorGuaranteed {
        self.dcx.err(format!("expected {expected}, found {found}")).span(span).emit()
    }
}

/// Mutable symbol resolution state.
#[derive(Debug)]
struct SymbolResolverScopes {
    source: Option<hir::SourceId>,
    contract: Option<hir::ContractId>,
    scopes: Vec<Declarations>,
    /// Pool of declarations that can be reused.
    pool: Vec<Declarations>,
}

impl SymbolResolverScopes {
    #[inline]
    fn new() -> Self {
        Self { source: None, contract: None, scopes: Vec::new(), pool: Vec::new() }
    }

    fn init(&mut self, source: hir::SourceId, contract: Option<hir::ContractId>) {
        self.clear();
        self.source = Some(source);
        self.contract = contract;
    }

    fn clear(&mut self) {
        self.pool.append(&mut self.scopes);
        self.source = None;
        self.contract = None;
    }

    #[inline]
    fn get<'a>(
        &'a self,
        resolver: &'a SymbolResolver<'_>,
    ) -> impl Iterator<Item = &'a Declarations> + Clone + 'a {
        debug_assert!(self.source.is_some() || self.contract.is_some());
        self.scopes
            .iter()
            .rev()
            .chain(self.contract.map(|id| &resolver.contract_scopes[id]))
            .chain(self.source.map(|id| &resolver.source_scopes[id]))
            .chain(std::iter::once(&resolver.global_builtin_scope))
    }

    fn enter(&mut self) {
        let mut scope = self.pool.pop().unwrap_or_else(Declarations::new);
        scope.clear();
        self.scopes.push(scope);
    }

    #[inline]
    fn current_scope(&mut self) -> &mut Declarations {
        if self.scopes.is_empty() {
            self.enter();
        }
        self.scopes.last_mut().unwrap()
    }

    #[track_caller]
    fn exit(&mut self) {
        let scope = self.scopes.pop().expect("unbalanced enter/exit");
        self.pool.push(scope);
    }
}

pub(crate) struct Declarations {
    declarations: FxIndexMap<Symbol, DeclarationsInner>,
}

impl fmt::Debug for Declarations {
    fn fmt(&self, f: &mut fmt::Formatter<'_>) -> fmt::Result {
        f.write_str("Declarations ")?;
        let mut map = f.debug_map();
        for (key, values) in self.iter() {
            map.entry(&key, if let [value] = values { value } else { &values });
        }
        map.finish()
    }
}

// Based on benchmarks:
// - 80th percentile: 1 declaration per symbol
// - 95th percentile: 4 declarations per symbol
const INNER_INLINE_CAPACITY: usize = 1;
const INNER_FIRST_RESERVE: usize = 4 - INNER_INLINE_CAPACITY;

type DeclarationsInner = SmallVec<[Declaration; INNER_INLINE_CAPACITY]>;

impl Declarations {
    pub(crate) fn new() -> Self {
        Self::with_capacity(0)
    }

    pub(crate) fn with_capacity(capacity: usize) -> Self {
        Self { declarations: FxIndexMap::with_capacity_and_hasher(capacity, Default::default()) }
    }

    pub(crate) fn reserve(&mut self, additional: usize) {
        self.declarations.reserve(additional);
    }

    pub(crate) fn clear(&mut self) {
        self.declarations.clear();
    }

    pub(crate) fn len(&self) -> usize {
        self.declarations.len()
    }

    pub(crate) fn iter(&self) -> impl Iterator<Item = (Symbol, &[Declaration])> {
        self.declarations.iter().map(|(key, values)| (*key, values.as_slice()))
    }

    pub(crate) fn resolve(&self, name: Ident) -> Option<&[Declaration]> {
        self.declarations.get(&name.name).map(std::ops::Deref::deref)
    }

    pub(crate) fn resolve_cloned(&self, name: Ident) -> Option<DeclarationsInner> {
        self.declarations.get(&name.name).cloned()
    }

    /// Declares `name => decl` without checking for conflicts.
    pub(crate) fn declare_unchecked(&mut self, name: Symbol, decl: Declaration) {
        self.declarations.entry(name).or_default().push(decl);
    }

    /// Declares `Ident { name, span } => kind` by converting it to
    /// `name => Declaration { kind, span }`.
    #[inline]
    pub(crate) fn declare_res(
        &mut self,
        sess: &Session,
        hir: &hir::Hir<'_>,
        name: Ident,
        res: Res,
    ) -> Result<(), ErrorGuaranteed> {
        self.declare(sess, hir, name.name, Declaration { res, span: name.span })
    }

    pub(crate) fn declare(
        &mut self,
        sess: &Session,
        hir: &hir::Hir<'_>,
        name: Symbol,
        decl: Declaration,
    ) -> Result<(), ErrorGuaranteed> {
        self.try_declare(hir, name, decl)
            .map_err(|conflict| report_conflict(hir, sess, name, decl, conflict))
    }

    pub(crate) fn try_declare(
        &mut self,
        hir: &hir::Hir<'_>,
        name: Symbol,
        decl: Declaration,
    ) -> Result<(), Declaration> {
        match self.declarations.entry(name) {
            IndexEntry::Occupied(entry) => {
                let declarations = entry.into_mut();
                if let Some(conflict) = Self::conflicting_declaration(hir, decl, declarations) {
                    return Err(conflict);
                }
                if !declarations.contains(&decl) {
                    if declarations.capacity() == INNER_INLINE_CAPACITY {
                        declarations.reserve(INNER_FIRST_RESERVE);
                    }
                    declarations.push(decl);
                }
            }
            IndexEntry::Vacant(entry) => {
                entry.insert(SmallVec::from_buf([decl]));
            }
        }
        Ok(())
    }

    fn conflicting_declaration(
        hir: &hir::Hir<'_>,
        decl: Declaration,
        declarations: &[Declaration],
    ) -> Option<Declaration> {
        use Res::*;
        use hir::ItemId::*;

        if declarations.is_empty() {
            return None;
        }

        // https://github.com/argotorg/solidity/blob/de1a017ccb935d149ed6bcbdb730d89883f8ce02/libsolidity/analysis/DeclarationContainer.cpp#L35
        if matches!(decl.res, Item(Function(_) | Event(_))) {
            let mut getter = None;
            if let Item(Function(id)) = decl.res {
                getter = Some(id);
                let f = hir.function(id);
                if !f.kind.is_ordinary() {
                    return Some(declarations[0]);
                }
            }
            let same_kind = |decl2: &Declaration| match decl2.res {
                Item(Variable(v)) => hir.variable(v).getter == getter,
                Item(Function(f)) => hir.function(f).kind.is_ordinary(),
                ref k => k.matches(&decl.res),
            };
            declarations.iter().find(|&decl2| !same_kind(decl2)).copied()
        } else if declarations == [decl] {
            None
        } else {
            Some(declarations[0])
        }
    }
}

#[derive(Clone, Copy, Debug)]
pub(crate) struct Declaration {
    pub(crate) res: Res,
    pub(crate) span: Span,
}

impl std::ops::Deref for Declaration {
    type Target = Res;

    #[inline]
    fn deref(&self) -> &Self::Target {
        &self.res
    }
}

impl PartialEq for Declaration {
    #[inline]
    fn eq(&self, other: &Self) -> bool {
        self.res == other.res
    }
}

impl Eq for Declaration {}

pub(super) fn report_conflict(
    hir: &hir::Hir<'_>,
    sess: &Session,
    name: Symbol,
    decl: Declaration,
    mut previous: Declaration,
) -> ErrorGuaranteed {
    debug_assert_ne!(decl.span, previous.span);

    let mut err = sess.dcx.err(format!("identifier `{name}` already declared")).span(decl.span);

    // If `previous` is coming from an import, show both the import and the real span.
    if let Res::Item(item_id) = previous.res
        && let Ok(snippet) = sess.source_map().span_to_snippet(previous.span)
        && snippet.starts_with("import")
    {
        err = err.span_note(previous.span, "previous declaration imported here");
        let real_span = hir.item(item_id).span();
        previous.span = real_span;
    }

    if !previous.span.is_dummy() {
        err = err.span_note(previous.span, "previous declaration declared here");
    }

    err.emit()
}<|MERGE_RESOLUTION|>--- conflicted
+++ resolved
@@ -718,13 +718,8 @@
     }
 
     fn mk_var(
-<<<<<<< HEAD
         &mut self,
         parent: Option<hir::ItemId>,
-=======
-        &self,
-        function: Option<hir::FunctionId>,
->>>>>>> e86e636b
         span: Span,
         ty: hir::Type<'gcx>,
         name: Option<Ident>,
@@ -739,7 +734,7 @@
     }
 
     fn mk_var_stmt(
-        &self,
+        &mut self,
         function: hir::FunctionId,
         span: Span,
         ty: hir::Type<'gcx>,
