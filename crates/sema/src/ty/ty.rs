use super::{Gcx, Recursiveness, print::TySolcPrinter};
use crate::{builtins::Builtin, hir};
use alloy_primitives::U256;
use solar_ast::{DataLocation, ElementaryType, StateMutability, TypeSize, Visibility};
use solar_data_structures::{Interned, fmt};
use solar_interface::diagnostics::ErrorGuaranteed;
use std::{borrow::Borrow, hash::Hash, ops::ControlFlow};

/// An interned type.
#[derive(Clone, Copy, PartialEq, Eq, Hash)]
pub struct Ty<'gcx>(pub(super) Interned<'gcx, TyData<'gcx>>);

impl fmt::Debug for Ty<'_> {
    fn fmt(&self, f: &mut fmt::Formatter<'_>) -> fmt::Result {
        self.0.fmt(f)
    }
}

impl<'gcx> std::ops::Deref for Ty<'gcx> {
    type Target = &'gcx TyData<'gcx>;

    #[inline(always)]
    fn deref(&self) -> &Self::Target {
        &self.0.0
    }
}

impl<'gcx> Ty<'gcx> {
    pub fn new(gcx: Gcx<'gcx>, kind: TyKind<'gcx>) -> Self {
        gcx.mk_ty(kind)
    }

    /// Displays the type for human-readable diagnostics.
    pub fn display(self, gcx: Gcx<'gcx>) -> impl fmt::Display + use<'gcx> {
        fmt::from_fn(move |f| TySolcPrinter::new(gcx, f).data_locations(true).print(self))
    }

    #[doc(alias = "with_location")]
    pub fn with_loc(self, gcx: Gcx<'gcx>, loc: DataLocation) -> Self {
        let mut ty = self;
        if let TyKind::Ref(inner, l2) = self.kind {
            if l2 == loc {
                return self;
            }
            ty = inner;
        }
        Self::new(gcx, TyKind::Ref(ty, loc))
    }

    #[doc(alias = "with_location_if_reference")]
    pub fn with_loc_if_ref(self, gcx: Gcx<'gcx>, loc: DataLocation) -> Self {
        if self.is_reference_type() {
            return self.with_loc(gcx, loc);
        }
        self
    }

    pub fn with_loc_if_ref_opt(self, gcx: Gcx<'gcx>, loc: Option<DataLocation>) -> Self {
        if let Some(loc) = loc {
            return self.with_loc_if_ref(gcx, loc);
        }
        self
    }

    /// Returns the location of the type if it is a reference.
    #[doc(alias = "location")]
    pub fn loc(self) -> Option<DataLocation> {
        match self.kind {
            TyKind::Ref(_, loc) => Some(loc),
            _ => None,
        }
    }

    /// Peels `Ref` layers from the type, returning the inner type.
    pub fn peel_refs(mut self) -> Self {
        // There shouldn't be any double references so we can avoid using a loop here.
        if let TyKind::Ref(inner, _) = self.kind {
            self = inner;
        }
        debug_assert!(!self.is_ref(), "double reference type found");
        self
    }

    pub fn as_externally_callable_function(self, gcx: Gcx<'gcx>) -> Self {
        let is_calldata = |param: &Ty<'_>| param.is_ref_at(DataLocation::Calldata);
        let parameters = self.parameters().unwrap_or_default();
        let returns = self.returns().unwrap_or_default();
        let any_parameter = parameters.iter().any(is_calldata);
        let any_return = returns.iter().any(is_calldata);
        if !any_parameter && !any_return {
            return self;
        }
        gcx.mk_ty_fn_ptr(TyFnPtr {
            parameters: if any_parameter {
                gcx.mk_ty_iter(parameters.iter().map(|param| {
                    if is_calldata(param) {
                        param.with_loc(gcx, DataLocation::Memory)
                    } else {
                        *param
                    }
                }))
            } else {
                parameters
            },
            returns: if any_return {
                gcx.mk_ty_iter(returns.iter().map(|ret| {
                    if is_calldata(ret) { ret.with_loc(gcx, DataLocation::Memory) } else { *ret }
                }))
            } else {
                returns
            },
            state_mutability: self.state_mutability().unwrap_or(StateMutability::NonPayable),
            visibility: self.visibility().unwrap_or(Visibility::Public),
        })
    }

    pub fn make_ref(self, gcx: Gcx<'gcx>, loc: DataLocation) -> Self {
        if self.is_ref_at(loc) {
            return self;
        }
        Self::new(gcx, TyKind::Ref(self, loc))
    }

    pub fn make_type_type(self, gcx: Gcx<'gcx>) -> Self {
        if let TyKind::Type(_) = self.kind {
            return self;
        }
        Self::new(gcx, TyKind::Type(self))
    }

    pub fn make_meta(self, gcx: Gcx<'gcx>) -> Self {
        if let TyKind::Meta(_) = self.kind {
            return self;
        }
        Self::new(gcx, TyKind::Meta(self))
    }

    /// Returns `true` if the type is a reference.
    #[inline]
    pub fn is_ref(self) -> bool {
        matches!(self.kind, TyKind::Ref(..))
    }

    /// Returns `true` if the type is a reference to the given location.
    #[inline]
    #[doc(alias = "is_reference_with_location")]
    pub fn is_ref_at(self, loc: DataLocation) -> bool {
        matches!(self.kind, TyKind::Ref(_, l) if l == loc)
    }

    /// Returns `true` if the type is a reference to the given location.
    pub fn data_stored_in(self, loc: DataLocation) -> bool {
        match self.kind {
            TyKind::Ref(_, l) => l == loc,
            TyKind::Mapping(..) => loc == DataLocation::Storage,
            _ => false,
        }
    }

    /// Returns `true` if the type is a value type.
    ///
    /// Reference: <https://docs.soliditylang.org/en/latest/types.html#value-types>
    #[inline]
    pub fn is_value_type(self) -> bool {
        match self.kind {
            TyKind::Elementary(t) => t.is_value_type(),
            TyKind::Contract(_) | TyKind::FnPtr(_) | TyKind::Enum(_) | TyKind::Udvt(..) => true,
            _ => false,
        }
    }

    /// Returns `true` if the type is a reference type.
    #[inline]
    pub fn is_reference_type(self) -> bool {
        match self.kind {
            TyKind::Elementary(t) => t.is_reference_type(),
            TyKind::Struct(_) | TyKind::Array(..) | TyKind::DynArray(_) | TyKind::Slice(_) => true,
            _ => false,
        }
    }

    /// Returns `true` if the type is recursive.
    #[inline]
    pub fn is_recursive(self) -> bool {
        self.flags.contains(TyFlags::IS_RECURSIVE)
    }

    /// Returns `true` if this type contains a mapping.
    #[inline]
    pub fn has_mapping(self) -> bool {
        self.flags.contains(TyFlags::HAS_MAPPING)
    }

    /// Returns `Err(guar)` if this type contains an error.
    #[inline]
    pub fn error_reported(self) -> Result<(), ErrorGuaranteed> {
        if self.references_error() { Err(ErrorGuaranteed::new_unchecked()) } else { Ok(()) }
    }

    /// Returns `true` if this type contains an error.
    #[inline]
    pub fn references_error(self) -> bool {
        self.flags.contains(TyFlags::HAS_ERROR)
    }

    /// Returns `true` if this type can be part of an externally callable function.
    #[inline]
    pub fn can_be_exported(self) -> bool {
        !(self.is_recursive() || self.has_mapping() || self.references_error())
    }

    /// Returns the parameter types of the type.
    #[inline]
    pub fn parameters(self) -> Option<&'gcx [Self]> {
        Some(match self.kind {
            TyKind::FnPtr(f) => f.parameters,
            TyKind::Event(tys, _) | TyKind::Error(tys, _) => tys,
            _ => return None,
        })
    }

    /// Returns the return types of the type.
    #[inline]
    pub fn returns(self) -> Option<&'gcx [Self]> {
        Some(match self.kind {
            TyKind::FnPtr(f) => f.returns,
            _ => return None,
        })
    }

    /// Returns the state mutability of the type.
    #[inline]
    pub fn state_mutability(self) -> Option<StateMutability> {
        match self.kind {
            TyKind::FnPtr(f) => Some(f.state_mutability),
            _ => None,
        }
    }

    /// Returns the visibility of the type.
    #[inline]
    pub fn visibility(self) -> Option<Visibility> {
        match self.kind {
            TyKind::FnPtr(f) => Some(f.visibility),
            _ => None,
        }
    }

    /// Visits the type and its subtypes.
    pub fn visit<T>(self, f: &mut impl FnMut(Self) -> ControlFlow<T>) -> ControlFlow<T> {
        f(self)?;
        match self.kind {
            TyKind::Elementary(_)
            | TyKind::StringLiteral(..)
            | TyKind::IntLiteral(..)
            | TyKind::Contract(_)
            | TyKind::FnPtr(_)
            | TyKind::Enum(_)
            | TyKind::Module(_)
            | TyKind::BuiltinModule(_)
            | TyKind::Struct(_)
            | TyKind::Err(_) => ControlFlow::Continue(()),

            TyKind::Ref(ty, _)
            | TyKind::DynArray(ty)
            | TyKind::Array(ty, _)
            | TyKind::Slice(ty)
            | TyKind::Udvt(ty, _)
            | TyKind::Type(ty)
            | TyKind::Meta(ty) => ty.visit(f),

            TyKind::Error(list, _) | TyKind::Event(list, _) | TyKind::Tuple(list) => {
                for ty in list {
                    ty.visit(f)?;
                }
                ControlFlow::Continue(())
            }

            TyKind::Mapping(k, v) => {
                k.visit(f)?;
                v.visit(f)
            }
        }
    }

    /// Returns `true` if the type is an array.
    #[inline]
    pub fn is_array(self) -> bool {
        matches!(self.kind, TyKind::Array(..) | TyKind::DynArray(..))
    }

    /// Returns `true` if the type is an array-like type.
    ///
    /// This is either an array or bytes/string.
    #[inline]
    pub fn is_array_like(&self) -> bool {
        self.is_array()
            || matches!(
                self.kind,
                TyKind::Elementary(ElementaryType::Bytes | ElementaryType::String)
            )
    }

    /// Returns `true` if the type is sliceable.
    ///
    /// This is either an array, bytes, string, or slice.
    #[inline]
    pub fn is_sliceable(self) -> bool {
        let inner = self.peel_refs();
        inner.is_array_like() || matches!(inner.kind, TyKind::Slice(..))
    }

    /// Returns `true` if the type is dynamically sized.
    pub fn is_dynamically_sized(self) -> bool {
        matches!(
            self.kind,
            TyKind::Elementary(ElementaryType::Bytes | ElementaryType::String)
                | TyKind::DynArray(..)
                | TyKind::Slice(..)
        )
    }

    pub fn is_dynamically_encoded(self, gcx: Gcx<'gcx>) -> bool {
        match self.kind {
            TyKind::Struct(id) => {
                self.is_recursive()
                    || gcx.struct_field_types(id).iter().any(|ty| ty.is_dynamically_encoded(gcx))
            }
            TyKind::Array(element, _) => element.is_dynamically_encoded(gcx),
            _ => self.is_dynamically_sized(),
        }
    }

    /// Returns `true` if the type is a fixed-size byte array.
    pub fn is_fixed_bytes(self) -> bool {
        matches!(self.kind, TyKind::Elementary(ElementaryType::FixedBytes(_)))
    }

    /// Returns `true` if the type is an integer, including literals.
    pub fn is_integer(self) -> bool {
        matches!(
            self.kind,
            TyKind::Elementary(hir::ElementaryType::Int(_) | hir::ElementaryType::UInt(_))
                | TyKind::IntLiteral(..)
        )
    }

    /// Returns `true` if the type is a signed integer, including negative literals.
    pub fn is_signed(self) -> bool {
        matches!(
            self.kind,
            TyKind::Elementary(ElementaryType::Int(_)) | TyKind::IntLiteral(true, _)
        )
    }

    /// Returns `true` if the type is a tuple.
    pub fn is_tuple(self) -> bool {
        matches!(self.kind, TyKind::Tuple(..))
    }

    /// Returns `true` if the type is the unit type `()`.
    pub fn is_unit(self) -> bool {
        matches!(self.kind, TyKind::Tuple([]))
    }

    /// Returns `true` if the type can be used for variables.
    pub fn nameable(self) -> bool {
        matches!(
            self.kind,
            TyKind::Elementary(_)
                | TyKind::Array(..)
                | TyKind::DynArray(_)
                | TyKind::Contract(_)
                | TyKind::Struct(_)
                | TyKind::Enum(_)
                | TyKind::Udvt(..)
                | TyKind::Mapping(..)
        )
    }

    /// Returns the common type between the two types.
    pub fn common_type(self, b: Self, gcx: Gcx<'gcx>) -> Option<Self> {
        let a = self;
        if let Some(a) = a.mobile(gcx)
            && b.convert_implicit_to(a)
        {
            return Some(a);
        }
        if let Some(b) = b.mobile(gcx)
            && a.convert_implicit_to(b)
        {
            return Some(b);
        }
        None
    }

    /// Returns the base type, if any.
    pub fn base_type(self, gcx: Gcx<'gcx>) -> Option<Self> {
        let loc = self.loc();
        match self.peel_refs().kind {
            TyKind::Array(base, _) | TyKind::DynArray(base) => {
                Some(base.with_loc_if_ref_opt(gcx, loc))
            }
            TyKind::Slice(arr) => arr.with_loc_if_ref_opt(gcx, loc).base_type(gcx),
            TyKind::Elementary(ElementaryType::Bytes | ElementaryType::String) => {
                Some(gcx.types.fixed_bytes(1))
            }
            _ => None,
        }
    }

    /// Returns `true` if the type is implicitly convertible to the given type.
    ///
    /// Prefer using [`Ty::try_convert_implicit_to`] if you need to handle the error case.
    #[inline]
    #[doc(alias = "is_implicitly_convertible_to")]
    #[must_use]
    pub fn convert_implicit_to(self, other: Self) -> bool {
        self.try_convert_implicit_to(other).is_ok()
    }

    /// Checks if the type is implicitly convertible to the given type.
    ///
    /// See: <https://docs.soliditylang.org/en/latest/types.html#implicit-conversions>
    #[allow(clippy::result_unit_err)]
    pub fn try_convert_implicit_to(self, other: Self) -> Result<(), ()> {
        use ElementaryType::*;
        use TyKind::*;

        if self == other || self.references_error() || other.references_error() {
            return Ok(());
        }

        match (self.kind, other.kind) {
            // address payable -> address.
            (Elementary(Address(true)), Elementary(Address(false))) => Ok(()),

            // Array slices are implicitly convertible to arrays of their underlying element type.
            // Note: conversion to storage pointers is NOT allowed.
            // See: <https://docs.soliditylang.org/en/latest/types.html#array-slices>
            // `T[] loc slice` -> `T[] loc`
            (Slice(underlying), _) if underlying == other => Ok(()),
            // `T[] loc slice` -> `T[] memory`
            (Slice(underlying), Ref(other_inner, DataLocation::Memory)) => {
                if let Ref(self_inner, _) = underlying.kind
                    && self_inner == other_inner
                {
                    Ok(())
                } else {
                    Result::Err(())
                }
            }

            // TODO: more implicit conversions
            _ => Result::Err(()),
        }
    }

    /// Returns `true` if the type is explicitly convertible to the given type.
    ///
    /// Prefer using [`Ty::try_convert_explicit_to`] if you need to handle the error case.
    #[inline]
    #[doc(alias = "is_explicitly_convertible_to")]
    #[must_use]
    pub fn convert_explicit_to(self, other: Self) -> bool {
        self.try_convert_explicit_to(other).is_ok()
    }

    /// Checks if the type is explicitly convertible to the given type.
    ///
    /// See: <https://docs.soliditylang.org/en/latest/types.html#explicit-conversions>
    ///
    /// Follows Solidity 0.8.0+ rules where explicit conversions are as strict as implicit.
    /// See: <https://docs.soliditylang.org/en/latest/080-breaking-changes.html>
    #[allow(clippy::result_unit_err)]
    pub fn try_convert_explicit_to(self, other: Self) -> Result<(), ()> {
        use ElementaryType::*;
        use TyKind::*;

        if self.try_convert_implicit_to(other).is_ok() {
            return Ok(());
        }
        match (self.kind, other.kind) {
            // Enum <-> all integer types.
            (Enum(_), _) if other.is_integer() => Ok(()),
            (_, Enum(_)) if self.is_integer() => Ok(()),

            // FixedBytes to FixedBytes: always allowed (any size).
            // Smaller to larger right-pads with zeros, larger to smaller truncates on the right.
            (Elementary(FixedBytes(_)), Elementary(FixedBytes(_))) => Ok(()),

            // FixedBytes <-> UInt: same size only (signed integers not allowed).
            (Elementary(FixedBytes(size_from)), Elementary(UInt(size_to)))
            | (Elementary(UInt(size_from)), Elementary(FixedBytes(size_to)))
                if size_from == size_to =>
            {
                Ok(())
            }

            // address <-> bytes20.
            (Elementary(Address(_)), Elementary(FixedBytes(s))) if s.bytes() == 20 => Ok(()),
            (Elementary(FixedBytes(s)), Elementary(Address(_))) if s.bytes() == 20 => Ok(()),

            // address <-> uint160.
            (Elementary(Address(_)), Elementary(UInt(s))) if s.bits() == 160 => Ok(()),
            (Elementary(UInt(s)), Elementary(Address(_))) if s.bits() == 160 => Ok(()),

            // address -> address payable.
            (Elementary(Address(false)), Elementary(Address(true))) => Ok(()),

<<<<<<< HEAD
            // IntLiteral -> IntLiteral: always allowed.
            // The restriction on negative -> unsigned applies when converting to concrete types,
            // not between literals.
            (TyKind::IntLiteral(_, _), TyKind::IntLiteral(_, _)) => Ok(()),

            // Int <-> Int: any size allowed (only width changes, sign stays same).
            (
                TyKind::Elementary(ElementaryType::Int(_)),
                TyKind::Elementary(ElementaryType::Int(_)),
            ) => Ok(()),

            // UInt <-> UInt: any size allowed (only width changes, sign stays same).
            (
                TyKind::Elementary(ElementaryType::UInt(_)),
                TyKind::Elementary(ElementaryType::UInt(_)),
            ) => Ok(()),

            // Int <-> UInt: same size only (prevents multi-aspect conversion).
            // This enforces the Solidity 0.8.0+ restriction: cannot change both sign and width.
            (
                TyKind::Elementary(ElementaryType::Int(size_from)),
                TyKind::Elementary(ElementaryType::UInt(size_to)),
            )
            | (
                TyKind::Elementary(ElementaryType::UInt(size_from)),
                TyKind::Elementary(ElementaryType::Int(size_to)),
            ) if size_from == size_to => Ok(()),

            // IntLiteral(positive) -> Int or UInt: always allowed.
            (
                TyKind::IntLiteral(false, _),
                TyKind::Elementary(ElementaryType::Int(_) | ElementaryType::UInt(_)),
            ) => Ok(()),

            // IntLiteral(negative) -> Int: allowed.
            (TyKind::IntLiteral(true, _), TyKind::Elementary(ElementaryType::Int(_))) => Ok(()),

            _ => Err(()),
=======
            _ => Result::Err(()),
>>>>>>> 82ee403d
        }
    }

    /// Returns the mobile (in contrast to static) type corresponding to the given type.
    #[doc(alias = "mobile_type")]
    pub fn mobile(self, gcx: Gcx<'gcx>) -> Option<Self> {
        Some(match self.kind {
            TyKind::IntLiteral(false, size) => gcx.types.uint_(size),
            TyKind::IntLiteral(true, size) => gcx.types.int_(size),
            TyKind::StringLiteral(..) => gcx.types.string_ref.memory,
            // TODO: basetype.is_dynamically_encoded
            TyKind::Slice(ty)
                if ty.data_stored_in(DataLocation::Calldata) && ty.is_dynamically_sized() =>
            {
                ty
            }
            TyKind::Tuple(tys) => {
                let tys = tys.iter().map(|ty| ty.mobile(gcx)).collect::<Option<Vec<_>>>()?;
                gcx.mk_ty_tuple(gcx.mk_tys(&tys))
            }
            // TODO: functions
            _ => self,
        })
    }
}

/// The interned data of a type.
pub struct TyData<'gcx> {
    pub kind: TyKind<'gcx>,
    pub flags: TyFlags,
}

impl<'gcx> Borrow<TyKind<'gcx>> for &TyData<'gcx> {
    #[inline]
    fn borrow(&self) -> &TyKind<'gcx> {
        &self.kind
    }
}

impl PartialEq for TyData<'_> {
    #[inline]
    fn eq(&self, other: &Self) -> bool {
        self.kind == other.kind
    }
}

impl Eq for TyData<'_> {}

impl std::hash::Hash for TyData<'_> {
    #[inline]
    fn hash<H: std::hash::Hasher>(&self, state: &mut H) {
        self.kind.hash(state);
    }
}

impl fmt::Debug for TyData<'_> {
    fn fmt(&self, f: &mut fmt::Formatter<'_>) -> fmt::Result {
        self.kind.fmt(f)
    }
}

/// The kind of a type.
#[derive(Clone, Copy, Debug, PartialEq, Eq, Hash)]
#[non_exhaustive]
pub enum TyKind<'gcx> {
    /// An elementary/primitive type.
    Elementary(ElementaryType),

    /// Any string literal. Contains `(is_valid_utf8(s), min(s.len(), 32))`.
    /// - all string literals can coerce to `bytes`
    /// - only valid UTF-8 string literals can coerce to `string`
    /// - only string literals with `len <= N` can coerce to `bytesN`
    StringLiteral(bool, TypeSize),

    /// Any integer or fixed-point number literal. Contains `(negative, min(s.len(), 32))`.
    IntLiteral(bool, TypeSize),

    /// A reference to another type which lives in the data location.
    Ref(Ty<'gcx>, DataLocation),

    /// Dynamic array: `T[]`.
    DynArray(Ty<'gcx>),

    /// Fixed-size array: `T[N]`.
    Array(Ty<'gcx>, U256),

    /// Array slice: result of `expr[1:2]`.
    ///
    /// Holds the underlying array type it is slicing (which can also be string/bytes).
    Slice(Ty<'gcx>),

    /// Tuple: `(T1, T2, ...)`.
    Tuple(&'gcx [Ty<'gcx>]),

    /// Mapping: `mapping(K => V)`.
    Mapping(Ty<'gcx>, Ty<'gcx>),

    /// Function pointer: `function(...) returns (...)`.
    FnPtr(&'gcx TyFnPtr<'gcx>),

    /// Contract.
    Contract(hir::ContractId),

    /// A struct.
    ///
    /// Cannot contain the types of its fields because it can be recursive.
    Struct(hir::StructId),

    /// An enum.
    Enum(hir::EnumId),

    /// A custom error.
    Error(&'gcx [Ty<'gcx>], hir::ErrorId),

    /// An event.
    Event(&'gcx [Ty<'gcx>], hir::EventId),

    /// A user-defined value type. `Ty` can only be `Elementary`.
    Udvt(Ty<'gcx>, hir::UdvtId),

    /// A source imported as a module: `import "path" as Module;`.
    Module(hir::SourceId),

    /// Builtin module.
    BuiltinModule(Builtin),

    /// The self-referential type, e.g. `Enum` in `Enum.Variant`.
    /// Corresponds to `TypeType` in solc.
    Type(Ty<'gcx>),

    /// The meta type: `type(<inner_type>)`.
    Meta(Ty<'gcx>),

    /// An invalid type. Silences further errors.
    Err(ErrorGuaranteed),
}

#[derive(Debug, PartialEq, Eq, Hash)]
pub struct TyFnPtr<'gcx> {
    pub parameters: &'gcx [Ty<'gcx>],
    pub returns: &'gcx [Ty<'gcx>],
    pub state_mutability: StateMutability,
    pub visibility: Visibility,
}

impl<'gcx> TyFnPtr<'gcx> {
    /// Returns an iterator over all the types in the function pointer.
    pub fn tys(&self) -> impl DoubleEndedIterator<Item = Ty<'gcx>> + Clone {
        self.parameters.iter().copied().chain(self.returns.iter().copied())
    }
}

bitflags::bitflags! {
    /// [`Ty`] flags.
    #[derive(Clone, Copy, Debug, PartialEq, Eq, Hash)]
    pub struct TyFlags: u8 {
        /// Whether this type is recursive.
        const IS_RECURSIVE = 1 << 0;
        /// Whether this type contains a mapping.
        const HAS_MAPPING  = 1 << 1;
        /// Whether an error is reachable.
        const HAS_ERROR    = 1 << 2;
    }
}

impl TyFlags {
    pub(super) fn calculate<'gcx>(gcx: Gcx<'gcx>, ty: &TyKind<'gcx>) -> Self {
        let mut flags = Self::empty();
        flags.add_ty_kind(gcx, ty);
        flags
    }

    fn add_ty_kind<'gcx>(&mut self, gcx: Gcx<'gcx>, ty: &TyKind<'gcx>) {
        match *ty {
            TyKind::Elementary(_)
            | TyKind::StringLiteral(..)
            | TyKind::IntLiteral(..)
            | TyKind::Contract(_)
            | TyKind::FnPtr(_)
            | TyKind::Enum(_)
            | TyKind::Module(_)
            | TyKind::BuiltinModule(_) => {}

            TyKind::Ref(ty, _)
            | TyKind::DynArray(ty)
            | TyKind::Array(ty, _)
            | TyKind::Slice(ty)
            | TyKind::Udvt(ty, _)
            | TyKind::Type(ty)
            | TyKind::Meta(ty) => self.add_ty(ty),

            TyKind::Error(list, _) | TyKind::Event(list, _) | TyKind::Tuple(list) => {
                self.add_tys(list)
            }

            TyKind::Mapping(k, v) => {
                self.add_ty(k);
                self.add_ty(v);
                self.add(Self::HAS_MAPPING);
            }

            TyKind::Struct(id) => match gcx.struct_recursiveness(id) {
                Recursiveness::None => self.add_tys(gcx.struct_field_types(id)),
                Recursiveness::Recursive => {
                    self.add(Self::IS_RECURSIVE);
                }
                Recursiveness::Infinite(_guar) => {
                    self.add(Self::HAS_ERROR);
                }
            },

            TyKind::Err(_) => self.add(Self::HAS_ERROR),
        }
    }

    #[inline]
    fn add(&mut self, other: Self) {
        *self |= other;
    }

    #[inline]
    fn add_ty(&mut self, ty: Ty<'_>) {
        self.add(ty.flags);
    }

    #[inline]
    fn add_tys(&mut self, tys: &[Ty<'_>]) {
        for &ty in tys {
            self.add_ty(ty);
        }
    }
}<|MERGE_RESOLUTION|>--- conflicted
+++ resolved
@@ -507,49 +507,33 @@
 
             // address -> address payable.
             (Elementary(Address(false)), Elementary(Address(true))) => Ok(()),
-
-<<<<<<< HEAD
             // IntLiteral -> IntLiteral: always allowed.
             // The restriction on negative -> unsigned applies when converting to concrete types,
             // not between literals.
-            (TyKind::IntLiteral(_, _), TyKind::IntLiteral(_, _)) => Ok(()),
+            (IntLiteral(_, _), IntLiteral(_, _)) => Ok(()),
 
             // Int <-> Int: any size allowed (only width changes, sign stays same).
-            (
-                TyKind::Elementary(ElementaryType::Int(_)),
-                TyKind::Elementary(ElementaryType::Int(_)),
-            ) => Ok(()),
+            (Elementary(Int(_)), Elementary(Int(_))) => Ok(()),
 
             // UInt <-> UInt: any size allowed (only width changes, sign stays same).
-            (
-                TyKind::Elementary(ElementaryType::UInt(_)),
-                TyKind::Elementary(ElementaryType::UInt(_)),
-            ) => Ok(()),
+            (Elementary(UInt(_)), Elementary(UInt(_))) => Ok(()),
 
             // Int <-> UInt: same size only (prevents multi-aspect conversion).
             // This enforces the Solidity 0.8.0+ restriction: cannot change both sign and width.
-            (
-                TyKind::Elementary(ElementaryType::Int(size_from)),
-                TyKind::Elementary(ElementaryType::UInt(size_to)),
-            )
-            | (
-                TyKind::Elementary(ElementaryType::UInt(size_from)),
-                TyKind::Elementary(ElementaryType::Int(size_to)),
-            ) if size_from == size_to => Ok(()),
+            (Elementary(Int(size_from)), Elementary(UInt(size_to)))
+            | (Elementary(UInt(size_from)), Elementary(Int(size_to)))
+                if size_from == size_to =>
+            {
+                Ok(())
+            }
 
             // IntLiteral(positive) -> Int or UInt: always allowed.
-            (
-                TyKind::IntLiteral(false, _),
-                TyKind::Elementary(ElementaryType::Int(_) | ElementaryType::UInt(_)),
-            ) => Ok(()),
+            (IntLiteral(false, _), Elementary(Int(_) | UInt(_))) => Ok(()),
 
             // IntLiteral(negative) -> Int: allowed.
-            (TyKind::IntLiteral(true, _), TyKind::Elementary(ElementaryType::Int(_))) => Ok(()),
-
-            _ => Err(()),
-=======
+            (IntLiteral(true, _), Elementary(Int(_))) => Ok(()),
+
             _ => Result::Err(()),
->>>>>>> 82ee403d
         }
     }
 
