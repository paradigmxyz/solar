use super::{Gcx, Recursiveness, print::TySolcPrinter};
use crate::{builtins::Builtin, hir};
use alloy_primitives::U256;
use solar_ast::{DataLocation, ElementaryType, StateMutability, TypeSize, Visibility};
use solar_data_structures::{Interned, fmt};
use solar_interface::diagnostics::ErrorGuaranteed;
use std::{borrow::Borrow, hash::Hash, ops::ControlFlow};

/// An interned type.
#[derive(Clone, Copy, PartialEq, Eq, Hash)]
pub struct Ty<'gcx>(pub(super) Interned<'gcx, TyData<'gcx>>);

impl fmt::Debug for Ty<'_> {
    fn fmt(&self, f: &mut fmt::Formatter<'_>) -> fmt::Result {
        self.0.fmt(f)
    }
}

impl<'gcx> std::ops::Deref for Ty<'gcx> {
    type Target = &'gcx TyData<'gcx>;

    #[inline(always)]
    fn deref(&self) -> &Self::Target {
        &self.0.0
    }
}

impl<'gcx> Ty<'gcx> {
    pub fn new(gcx: Gcx<'gcx>, kind: TyKind<'gcx>) -> Self {
        gcx.mk_ty(kind)
    }

    /// Displays the type for human-readable diagnostics.
    pub fn display(self, gcx: Gcx<'gcx>) -> impl fmt::Display + use<'gcx> {
        fmt::from_fn(move |f| TySolcPrinter::new(gcx, f).data_locations(true).print(self))
    }

    #[doc(alias = "with_location")]
    pub fn with_loc(self, gcx: Gcx<'gcx>, loc: DataLocation) -> Self {
        let mut ty = self;
        if let TyKind::Ref(inner, l2) = self.kind {
            if l2 == loc {
                return self;
            }
            ty = inner;
        }
        Self::new(gcx, TyKind::Ref(ty, loc))
    }

    #[doc(alias = "with_location_if_reference")]
    pub fn with_loc_if_ref(self, gcx: Gcx<'gcx>, loc: DataLocation) -> Self {
        if self.is_reference_type() {
            return self.with_loc(gcx, loc);
        }
        self
    }

    pub fn with_loc_if_ref_opt(self, gcx: Gcx<'gcx>, loc: Option<DataLocation>) -> Self {
        if let Some(loc) = loc {
            return self.with_loc_if_ref(gcx, loc);
        }
        self
    }

    /// Returns the location of the type if it is a reference.
    #[doc(alias = "location")]
    pub fn loc(self) -> Option<DataLocation> {
        match self.kind {
            TyKind::Ref(_, loc) => Some(loc),
            _ => None,
        }
    }

    /// Peels `Ref` layers from the type, returning the inner type.
    pub fn peel_refs(mut self) -> Self {
        // There shouldn't be any double references so we can avoid using a loop here.
        if let TyKind::Ref(inner, _) = self.kind {
            self = inner;
        }
        debug_assert!(!self.is_ref(), "double reference type found");
        self
    }

    pub fn as_externally_callable_function(self, gcx: Gcx<'gcx>) -> Self {
        let is_calldata = |param: &Ty<'_>| param.is_ref_at(DataLocation::Calldata);
        let parameters = self.parameters().unwrap_or_default();
        let returns = self.returns().unwrap_or_default();
        let any_parameter = parameters.iter().any(is_calldata);
        let any_return = returns.iter().any(is_calldata);
        if !any_parameter && !any_return {
            return self;
        }
        gcx.mk_ty_fn_ptr(TyFnPtr {
            parameters: if any_parameter {
                gcx.mk_ty_iter(parameters.iter().map(|param| {
                    if is_calldata(param) {
                        param.with_loc(gcx, DataLocation::Memory)
                    } else {
                        *param
                    }
                }))
            } else {
                parameters
            },
            returns: if any_return {
                gcx.mk_ty_iter(returns.iter().map(|ret| {
                    if is_calldata(ret) { ret.with_loc(gcx, DataLocation::Memory) } else { *ret }
                }))
            } else {
                returns
            },
            state_mutability: self.state_mutability().unwrap_or(StateMutability::NonPayable),
            visibility: self.visibility().unwrap_or(Visibility::Public),
        })
    }

    pub fn make_ref(self, gcx: Gcx<'gcx>, loc: DataLocation) -> Self {
        if self.is_ref_at(loc) {
            return self;
        }
        Self::new(gcx, TyKind::Ref(self, loc))
    }

    pub fn make_type_type(self, gcx: Gcx<'gcx>) -> Self {
        if let TyKind::Type(_) = self.kind {
            return self;
        }
        Self::new(gcx, TyKind::Type(self))
    }

    pub fn make_meta(self, gcx: Gcx<'gcx>) -> Self {
        if let TyKind::Meta(_) = self.kind {
            return self;
        }
        Self::new(gcx, TyKind::Meta(self))
    }

    /// Returns `true` if the type is a reference.
    #[inline]
    pub fn is_ref(self) -> bool {
        matches!(self.kind, TyKind::Ref(..))
    }

    /// Returns `true` if the type is a reference to the given location.
    #[inline]
    #[doc(alias = "is_reference_with_location")]
    pub fn is_ref_at(self, loc: DataLocation) -> bool {
        matches!(self.kind, TyKind::Ref(_, l) if l == loc)
    }

    /// Returns `true` if the type is a reference to the given location.
    pub fn data_stored_in(self, loc: DataLocation) -> bool {
        match self.kind {
            TyKind::Ref(_, l) => l == loc,
            TyKind::Mapping(..) => loc == DataLocation::Storage,
            _ => false,
        }
    }

    /// Returns `true` if the type is a value type.
    ///
    /// Reference: <https://docs.soliditylang.org/en/latest/types.html#value-types>
    #[inline]
    pub fn is_value_type(self) -> bool {
        match self.kind {
            TyKind::Elementary(t) => t.is_value_type(),
            TyKind::Contract(_) | TyKind::FnPtr(_) | TyKind::Enum(_) | TyKind::Udvt(..) => true,
            _ => false,
        }
    }

    /// Returns `true` if the type is a reference type.
    #[inline]
    pub fn is_reference_type(self) -> bool {
        match self.kind {
            TyKind::Elementary(t) => t.is_reference_type(),
            TyKind::Struct(_) | TyKind::Array(..) | TyKind::DynArray(_) | TyKind::Slice(_) => true,
            _ => false,
        }
    }

    /// Returns `true` if the type is recursive.
    #[inline]
    pub fn is_recursive(self) -> bool {
        self.flags.contains(TyFlags::IS_RECURSIVE)
    }

    /// Returns `true` if this type contains a mapping.
    #[inline]
    pub fn has_mapping(self) -> bool {
        self.flags.contains(TyFlags::HAS_MAPPING)
    }

    /// Returns `Err(guar)` if this type contains an error.
    #[inline]
    pub fn error_reported(self) -> Result<(), ErrorGuaranteed> {
        if self.references_error() { Err(ErrorGuaranteed::new_unchecked()) } else { Ok(()) }
    }

    /// Returns `true` if this type contains an error.
    #[inline]
    pub fn references_error(self) -> bool {
        self.flags.contains(TyFlags::HAS_ERROR)
    }

    /// Returns `true` if this type can be part of an externally callable function.
    #[inline]
    pub fn can_be_exported(self) -> bool {
        !(self.is_recursive() || self.has_mapping() || self.references_error())
    }

    /// Returns the parameter types of the type.
    #[inline]
    pub fn parameters(self) -> Option<&'gcx [Self]> {
        Some(match self.kind {
            TyKind::FnPtr(f) => f.parameters,
            TyKind::Event(tys, _) | TyKind::Error(tys, _) => tys,
            _ => return None,
        })
    }

    /// Returns the return types of the type.
    #[inline]
    pub fn returns(self) -> Option<&'gcx [Self]> {
        Some(match self.kind {
            TyKind::FnPtr(f) => f.returns,
            _ => return None,
        })
    }

    /// Returns the state mutability of the type.
    #[inline]
    pub fn state_mutability(self) -> Option<StateMutability> {
        match self.kind {
            TyKind::FnPtr(f) => Some(f.state_mutability),
            _ => None,
        }
    }

    /// Returns the visibility of the type.
    #[inline]
    pub fn visibility(self) -> Option<Visibility> {
        match self.kind {
            TyKind::FnPtr(f) => Some(f.visibility),
            _ => None,
        }
    }

    /// Visits the type and its subtypes.
    pub fn visit<T>(self, f: &mut impl FnMut(Self) -> ControlFlow<T>) -> ControlFlow<T> {
        f(self)?;
        match self.kind {
            TyKind::Elementary(_)
            | TyKind::StringLiteral(..)
            | TyKind::IntLiteral(..)
            | TyKind::Contract(_)
            | TyKind::FnPtr(_)
            | TyKind::Enum(_)
            | TyKind::Module(_)
            | TyKind::BuiltinModule(_)
            | TyKind::Struct(_)
            | TyKind::Err(_) => ControlFlow::Continue(()),

            TyKind::Ref(ty, _)
            | TyKind::DynArray(ty)
            | TyKind::Array(ty, _)
            | TyKind::Slice(ty)
            | TyKind::Udvt(ty, _)
            | TyKind::Type(ty)
            | TyKind::Meta(ty) => ty.visit(f),

            TyKind::Error(list, _) | TyKind::Event(list, _) | TyKind::Tuple(list) => {
                for ty in list {
                    ty.visit(f)?;
                }
                ControlFlow::Continue(())
            }

            TyKind::Mapping(k, v) => {
                k.visit(f)?;
                v.visit(f)
            }
        }
    }

    /// Returns `true` if the type is an array.
    #[inline]
    pub fn is_array(self) -> bool {
        matches!(self.kind, TyKind::Array(..) | TyKind::DynArray(..))
    }

    /// Returns `true` if the type is an array-like type.
    ///
    /// This is either an array or bytes/string.
    #[inline]
    pub fn is_array_like(&self) -> bool {
        self.is_array()
            || matches!(
                self.kind,
                TyKind::Elementary(ElementaryType::Bytes | ElementaryType::String)
            )
    }

    /// Returns `true` if the type is sliceable.
    ///
    /// This is either an array, bytes, string, or slice.
    #[inline]
    pub fn is_sliceable(self) -> bool {
        let inner = self.peel_refs();
        inner.is_array_like() || matches!(inner.kind, TyKind::Slice(..))
    }

    /// Returns `true` if the type is dynamically sized.
    pub fn is_dynamically_sized(self) -> bool {
        matches!(
            self.kind,
            TyKind::Elementary(ElementaryType::Bytes | ElementaryType::String)
                | TyKind::DynArray(..)
                | TyKind::Slice(..)
        )
    }

    pub fn is_dynamically_encoded(self, gcx: Gcx<'gcx>) -> bool {
        match self.kind {
            TyKind::Struct(id) => {
                self.is_recursive()
                    || gcx.struct_field_types(id).iter().any(|ty| ty.is_dynamically_encoded(gcx))
            }
            TyKind::Array(element, _) => element.is_dynamically_encoded(gcx),
            _ => self.is_dynamically_sized(),
        }
    }

    /// Returns `true` if the type is a fixed-size byte array.
    pub fn is_fixed_bytes(self) -> bool {
        matches!(self.kind, TyKind::Elementary(ElementaryType::FixedBytes(_)))
    }

    /// Returns `true` if the type is an integer, including literals.
    pub fn is_integer(self) -> bool {
        matches!(
            self.kind,
            TyKind::Elementary(hir::ElementaryType::Int(_) | hir::ElementaryType::UInt(_))
                | TyKind::IntLiteral(..)
        )
    }

    /// Returns `true` if the type is a signed integer, including negative literals.
    pub fn is_signed(self) -> bool {
        matches!(
            self.kind,
            TyKind::Elementary(ElementaryType::Int(_)) | TyKind::IntLiteral(true, _)
        )
    }

    /// Returns `true` if the type is a tuple.
    pub fn is_tuple(self) -> bool {
        matches!(self.kind, TyKind::Tuple(..))
    }

    /// Returns `true` if the type is the unit type `()`.
    pub fn is_unit(self) -> bool {
        matches!(self.kind, TyKind::Tuple([]))
    }

    /// Returns `true` if the type can be used for variables.
    pub fn nameable(self) -> bool {
        matches!(
            self.kind,
            TyKind::Elementary(_)
                | TyKind::Array(..)
                | TyKind::DynArray(_)
                | TyKind::Contract(_)
                | TyKind::Struct(_)
                | TyKind::Enum(_)
                | TyKind::Udvt(..)
                | TyKind::Mapping(..)
        )
    }

    /// Returns the common type between the two types.
    pub fn common_type(self, b: Self, gcx: Gcx<'gcx>) -> Option<Self> {
        let a = self;
        if let Some(a) = a.mobile(gcx)
            && b.convert_implicit_to(a)
        {
            return Some(a);
        }
        if let Some(b) = b.mobile(gcx)
            && a.convert_implicit_to(b)
        {
            return Some(b);
        }
        None
    }

    /// Returns the base type, if any.
    pub fn base_type(self, gcx: Gcx<'gcx>) -> Option<Self> {
        let loc = self.loc();
        match self.peel_refs().kind {
            TyKind::Array(base, _) | TyKind::DynArray(base) => {
                Some(base.with_loc_if_ref_opt(gcx, loc))
            }
            TyKind::Slice(arr) => arr.with_loc_if_ref_opt(gcx, loc).base_type(gcx),
            TyKind::Elementary(ElementaryType::Bytes | ElementaryType::String) => {
                Some(gcx.types.fixed_bytes(1))
            }
            _ => None,
        }
    }

    /// Returns `true` if the type is implicitly convertible to the given type.
    ///
    /// Prefer using [`Ty::try_convert_implicit_to`] if you need to handle the error case.
    #[inline]
    #[doc(alias = "is_implicitly_convertible_to")]
    #[must_use]
    pub fn convert_implicit_to(self, other: Self) -> bool {
        self.try_convert_implicit_to(other).is_ok()
    }

    #[allow(clippy::result_unit_err)]
    pub fn try_convert_implicit_to(self, other: Self) -> Result<(), ()> {
        if self == other || self.references_error() || other.references_error() {
            return Ok(());
        }

        // payable addresses can be implicitly converted into non-payable addresses
        if self.kind == TyKind::Elementary(ElementaryType::Address(true))
            && other.kind == TyKind::Elementary(ElementaryType::Address(false))
        {
            return Ok(());
        }

        // Array slices are implicitly convertible to arrays of their underlying element type.
        // E.g., `uint256[] calldata slice` can convert to `uint256[] calldata` or `uint256[]
        // memory`. See: https://docs.soliditylang.org/en/latest/types.html#array-slices
        if let TyKind::Slice(underlying) = self.kind {
            // Exact match with underlying type.
            if underlying == other {
                return Ok(());
            }
            // Allow conversion to memory arrays of the same base type.
            // E.g., `uint256[] calldata slice` → `uint256[] memory`.
            // Note: conversion to storage pointers is NOT allowed.
            if let (TyKind::Ref(self_inner, _), TyKind::Ref(other_inner, other_loc)) =
                (&underlying.kind, &other.kind)
                && self_inner == other_inner
                && *other_loc == DataLocation::Memory
            {
                return Ok(());
            }
        }

        // TODO
        Err(())
    }

    /// Returns `true` if the type is explicitly convertible to the given type.
    ///
    /// Prefer using [`Ty::try_convert_explicit_to`] if you need to handle the error case.
    #[inline]
    #[doc(alias = "is_explicitly_convertible_to")]
    #[must_use]
    pub fn convert_explicit_to(self, other: Self) -> bool {
        self.try_convert_explicit_to(other).is_ok()
    }

    /// Checks if the type is explicitly convertible to the given type.
    ///
    /// See: <https://docs.soliditylang.org/en/latest/types.html#explicit-conversions>
    #[allow(clippy::result_unit_err)]
    pub fn try_convert_explicit_to(self, other: Self) -> Result<(), ()> {
        if self.try_convert_implicit_to(other).is_ok() {
            return Ok(());
        }
        match (&self.kind, &other.kind) {
<<<<<<< HEAD
            (
                TyKind::Elementary(ElementaryType::FixedBytes(_)),
                TyKind::Elementary(ElementaryType::FixedBytes(_)),
            ) => Ok(()),
            // For DynamicBytes -> FixedBytes type conversion.
            // See: <https://docs.soliditylang.org/en/latest/types.html#explicit-conversion
            (TyKind::Ref(ty, _), TyKind::Elementary(ElementaryType::FixedBytes(_))) => {
                if matches!(ty.kind, TyKind::Elementary(ElementaryType::Bytes)) {
                    Ok(())
                } else {
                    Err(())
                }
            }

            (
                TyKind::Elementary(ElementaryType::Bytes),
                TyKind::Elementary(ElementaryType::Bytes),
            ) => Ok(()),

            // For Enum <-> all integer types conversion:
            // See: <https://docs.soliditylang.org/en/latest/types.html#explicit-conversions>
=======
            // Enum <-> all integer types.
>>>>>>> faef40e9
            (TyKind::Enum(_), _) if other.is_integer() => Ok(()),
            (_, TyKind::Enum(_)) if self.is_integer() => Ok(()),

            // FixedBytes to FixedBytes: always allowed (any size).
            // Smaller to larger right-pads with zeros, larger to smaller truncates on the right.
            (
                TyKind::Elementary(ElementaryType::FixedBytes(_)),
                TyKind::Elementary(ElementaryType::FixedBytes(_)),
            ) => Ok(()),

            // FixedBytes <-> UInt: same size only (signed integers not allowed).
            (
                TyKind::Elementary(ElementaryType::FixedBytes(size_from)),
                TyKind::Elementary(ElementaryType::UInt(size_to)),
            )
            | (
                TyKind::Elementary(ElementaryType::UInt(size_from)),
                TyKind::Elementary(ElementaryType::FixedBytes(size_to)),
            ) if size_from == size_to => Ok(()),

            // address <-> bytes20.
            (
                TyKind::Elementary(ElementaryType::Address(_)),
                TyKind::Elementary(ElementaryType::FixedBytes(size_to)),
            ) if size_to.bytes() == 20u8 => Ok(()),
            (
                TyKind::Elementary(ElementaryType::FixedBytes(size_from)),
                TyKind::Elementary(ElementaryType::Address(_)),
            ) if size_from.bytes() == 20u8 => Ok(()),

            // address <-> uint160.
            (
                TyKind::Elementary(ElementaryType::Address(_)),
                TyKind::Elementary(ElementaryType::UInt(size)),
            ) if size.bits() == 160u16 => Ok(()),
            (
                TyKind::Elementary(ElementaryType::UInt(size)),
                TyKind::Elementary(ElementaryType::Address(_)),
            ) if size.bits() == 160u16 => Ok(()),

            // address -> address payable.
            (
                TyKind::Elementary(ElementaryType::Address(false)),
                TyKind::Elementary(ElementaryType::Address(true)),
            ) => Ok(()),

            _ => Err(()),
        }
    }

    /// Returns the mobile (in contrast to static) type corresponding to the given type.
    #[doc(alias = "mobile_type")]
    pub fn mobile(self, gcx: Gcx<'gcx>) -> Option<Self> {
        Some(match self.kind {
            TyKind::IntLiteral(false, size) => gcx.types.uint_(size),
            TyKind::IntLiteral(true, size) => gcx.types.int_(size),
            TyKind::StringLiteral(..) => gcx.types.string_ref.memory,
            // TODO: basetype.is_dynamically_encoded
            TyKind::Slice(ty)
                if ty.data_stored_in(DataLocation::Calldata) && ty.is_dynamically_sized() =>
            {
                ty
            }
            TyKind::Tuple(tys) => {
                let tys = tys.iter().map(|ty| ty.mobile(gcx)).collect::<Option<Vec<_>>>()?;
                gcx.mk_ty_tuple(gcx.mk_tys(&tys))
            }
            // TODO: functions
            _ => self,
        })
    }
}

/// The interned data of a type.
pub struct TyData<'gcx> {
    pub kind: TyKind<'gcx>,
    pub flags: TyFlags,
}

impl<'gcx> Borrow<TyKind<'gcx>> for &TyData<'gcx> {
    #[inline]
    fn borrow(&self) -> &TyKind<'gcx> {
        &self.kind
    }
}

impl PartialEq for TyData<'_> {
    #[inline]
    fn eq(&self, other: &Self) -> bool {
        self.kind == other.kind
    }
}

impl Eq for TyData<'_> {}

impl std::hash::Hash for TyData<'_> {
    #[inline]
    fn hash<H: std::hash::Hasher>(&self, state: &mut H) {
        self.kind.hash(state);
    }
}

impl fmt::Debug for TyData<'_> {
    fn fmt(&self, f: &mut fmt::Formatter<'_>) -> fmt::Result {
        self.kind.fmt(f)
    }
}

/// The kind of a type.
#[derive(Debug, PartialEq, Eq, Hash)]
#[non_exhaustive]
pub enum TyKind<'gcx> {
    /// An elementary/primitive type.
    Elementary(ElementaryType),

    /// Any string literal. Contains `(is_valid_utf8(s), min(s.len(), 32))`.
    /// - all string literals can coerce to `bytes`
    /// - only valid UTF-8 string literals can coerce to `string`
    /// - only string literals with `len <= N` can coerce to `bytesN`
    StringLiteral(bool, TypeSize),

    /// Any integer or fixed-point number literal. Contains `(negative, min(s.len(), 32))`.
    IntLiteral(bool, TypeSize),

    /// A reference to another type which lives in the data location.
    Ref(Ty<'gcx>, DataLocation),

    /// Dynamic array: `T[]`.
    DynArray(Ty<'gcx>),

    /// Fixed-size array: `T[N]`.
    Array(Ty<'gcx>, U256),

    /// Array slice: result of `expr[1:2]`.
    ///
    /// Holds the underlying array type it is slicing (which can also be string/bytes).
    Slice(Ty<'gcx>),

    /// Tuple: `(T1, T2, ...)`.
    Tuple(&'gcx [Ty<'gcx>]),

    /// Mapping: `mapping(K => V)`.
    Mapping(Ty<'gcx>, Ty<'gcx>),

    /// Function pointer: `function(...) returns (...)`.
    FnPtr(&'gcx TyFnPtr<'gcx>),

    /// Contract.
    Contract(hir::ContractId),

    /// A struct.
    ///
    /// Cannot contain the types of its fields because it can be recursive.
    Struct(hir::StructId),

    /// An enum.
    Enum(hir::EnumId),

    /// A custom error.
    Error(&'gcx [Ty<'gcx>], hir::ErrorId),

    /// An event.
    Event(&'gcx [Ty<'gcx>], hir::EventId),

    /// A user-defined value type. `Ty` can only be `Elementary`.
    Udvt(Ty<'gcx>, hir::UdvtId),

    /// A source imported as a module: `import "path" as Module;`.
    Module(hir::SourceId),

    /// Builtin module.
    BuiltinModule(Builtin),

    /// The self-referential type, e.g. `Enum` in `Enum.Variant`.
    /// Corresponds to `TypeType` in solc.
    Type(Ty<'gcx>),

    /// The meta type: `type(<inner_type>)`.
    Meta(Ty<'gcx>),

    /// An invalid type. Silences further errors.
    Err(ErrorGuaranteed),
}

#[derive(Debug, PartialEq, Eq, Hash)]
pub struct TyFnPtr<'gcx> {
    pub parameters: &'gcx [Ty<'gcx>],
    pub returns: &'gcx [Ty<'gcx>],
    pub state_mutability: StateMutability,
    pub visibility: Visibility,
}

impl<'gcx> TyFnPtr<'gcx> {
    /// Returns an iterator over all the types in the function pointer.
    pub fn tys(&self) -> impl DoubleEndedIterator<Item = Ty<'gcx>> + Clone {
        self.parameters.iter().copied().chain(self.returns.iter().copied())
    }
}

bitflags::bitflags! {
    /// [`Ty`] flags.
    #[derive(Clone, Copy, Debug, PartialEq, Eq, Hash)]
    pub struct TyFlags: u8 {
        /// Whether this type is recursive.
        const IS_RECURSIVE = 1 << 0;
        /// Whether this type contains a mapping.
        const HAS_MAPPING  = 1 << 1;
        /// Whether an error is reachable.
        const HAS_ERROR    = 1 << 2;
    }
}

impl TyFlags {
    pub(super) fn calculate<'gcx>(gcx: Gcx<'gcx>, ty: &TyKind<'gcx>) -> Self {
        let mut flags = Self::empty();
        flags.add_ty_kind(gcx, ty);
        flags
    }

    fn add_ty_kind<'gcx>(&mut self, gcx: Gcx<'gcx>, ty: &TyKind<'gcx>) {
        match *ty {
            TyKind::Elementary(_)
            | TyKind::StringLiteral(..)
            | TyKind::IntLiteral(..)
            | TyKind::Contract(_)
            | TyKind::FnPtr(_)
            | TyKind::Enum(_)
            | TyKind::Module(_)
            | TyKind::BuiltinModule(_) => {}

            TyKind::Ref(ty, _)
            | TyKind::DynArray(ty)
            | TyKind::Array(ty, _)
            | TyKind::Slice(ty)
            | TyKind::Udvt(ty, _)
            | TyKind::Type(ty)
            | TyKind::Meta(ty) => self.add_ty(ty),

            TyKind::Error(list, _) | TyKind::Event(list, _) | TyKind::Tuple(list) => {
                self.add_tys(list)
            }

            TyKind::Mapping(k, v) => {
                self.add_ty(k);
                self.add_ty(v);
                self.add(Self::HAS_MAPPING);
            }

            TyKind::Struct(id) => match gcx.struct_recursiveness(id) {
                Recursiveness::None => self.add_tys(gcx.struct_field_types(id)),
                Recursiveness::Recursive => {
                    self.add(Self::IS_RECURSIVE);
                }
                Recursiveness::Infinite(_guar) => {
                    self.add(Self::HAS_ERROR);
                }
            },

            TyKind::Err(_) => self.add(Self::HAS_ERROR),
        }
    }

    #[inline]
    fn add(&mut self, other: Self) {
        *self |= other;
    }

    #[inline]
    fn add_ty(&mut self, ty: Ty<'_>) {
        self.add(ty.flags);
    }

    #[inline]
    fn add_tys(&mut self, tys: &[Ty<'_>]) {
        for &ty in tys {
            self.add_ty(ty);
        }
    }
}<|MERGE_RESOLUTION|>--- conflicted
+++ resolved
@@ -475,13 +475,11 @@
             return Ok(());
         }
         match (&self.kind, &other.kind) {
-<<<<<<< HEAD
             (
                 TyKind::Elementary(ElementaryType::FixedBytes(_)),
                 TyKind::Elementary(ElementaryType::FixedBytes(_)),
             ) => Ok(()),
-            // For DynamicBytes -> FixedBytes type conversion.
-            // See: <https://docs.soliditylang.org/en/latest/types.html#explicit-conversion
+            // DynamicBytes -> FixedBytes type conversion:
             (TyKind::Ref(ty, _), TyKind::Elementary(ElementaryType::FixedBytes(_))) => {
                 if matches!(ty.kind, TyKind::Elementary(ElementaryType::Bytes)) {
                     Ok(())
@@ -497,13 +495,11 @@
 
             // For Enum <-> all integer types conversion:
             // See: <https://docs.soliditylang.org/en/latest/types.html#explicit-conversions>
-=======
             // Enum <-> all integer types.
->>>>>>> faef40e9
             (TyKind::Enum(_), _) if other.is_integer() => Ok(()),
             (_, TyKind::Enum(_)) if self.is_integer() => Ok(()),
 
-            // FixedBytes to FixedBytes: always allowed (any size).
+            // FixedBytes <-> FixedBytes: always allowed (any size).
             // Smaller to larger right-pads with zeros, larger to smaller truncates on the right.
             (
                 TyKind::Elementary(ElementaryType::FixedBytes(_)),
