use super::item::VarFlags;
use crate::{PResult, Parser, parser::SeqSep};
use smallvec::SmallVec;
use solar_ast::{token::*, *};
<<<<<<< HEAD
use solar_data_structures::BumpExt;
use solar_interface::{Ident, Span, SpannedOption, kw, sym};
=======
use solar_data_structures::CollectAndApply;
use solar_interface::{Ident, Span, kw, sym};
>>>>>>> b5532628

impl<'sess, 'ast> Parser<'sess, 'ast> {
    /// Parses a statement.
    #[instrument(level = "trace", skip_all)]
    pub fn parse_stmt(&mut self) -> PResult<'sess, Stmt<'ast>> {
        self.with_recursion_limit("statement", |this| {
            let docs = this.parse_doc_comments();
            this.parse_spanned(Self::parse_stmt_kind).map(|(span, kind)| Stmt { docs, kind, span })
        })
    }

    /// Parses a statement into a new allocation.
    pub fn parse_stmt_boxed(&mut self) -> PResult<'sess, Box<'ast, Stmt<'ast>>> {
        self.parse_stmt().map(|stmt| self.alloc(stmt))
    }

    /// Parses a statement kind.
    fn parse_stmt_kind(&mut self) -> PResult<'sess, StmtKind<'ast>> {
        let mut semi = true;
        let kind = if self.eat_keyword(kw::If) {
            semi = false;
            self.parse_stmt_if()
        } else if self.eat_keyword(kw::While) {
            semi = false;
            self.parse_stmt_while()
        } else if self.eat_keyword(kw::Do) {
            self.parse_stmt_do_while()
        } else if self.eat_keyword(kw::For) {
            semi = false;
            self.parse_stmt_for()
        } else if self.eat_keyword(kw::Unchecked) {
            semi = false;
            self.parse_block().map(StmtKind::UncheckedBlock)
        } else if self.check(TokenKind::OpenDelim(Delimiter::Brace)) {
            semi = false;
            self.parse_block().map(StmtKind::Block)
        } else if self.eat_keyword(kw::Continue) {
            Ok(StmtKind::Continue)
        } else if self.eat_keyword(kw::Break) {
            Ok(StmtKind::Break)
        } else if self.eat_keyword(kw::Return) {
            let expr = if self.check(TokenKind::Semi) { None } else { Some(self.parse_expr()?) };
            Ok(StmtKind::Return(expr))
        } else if self.eat_keyword(kw::Throw) {
            let msg = "`throw` statements have been removed; use `revert`, `require`, or `assert` instead";
            Err(self.dcx().err(msg).span(self.prev_token.span))
        } else if self.eat_keyword(kw::Try) {
            semi = false;
            self.parse_stmt_try().map(|stmt| StmtKind::Try(self.alloc(stmt)))
        } else if self.eat_keyword(kw::Assembly) {
            semi = false;
            self.parse_stmt_assembly().map(StmtKind::Assembly)
        } else if self.eat_keyword(kw::Emit) {
            self.parse_path_call().map(|(path, params)| StmtKind::Emit(path, params))
        } else if self.check_keyword(kw::Revert) && self.look_ahead(1).is_ident() {
            self.bump(); // `revert`
            self.parse_path_call().map(|(path, params)| StmtKind::Revert(path, params))
        } else if self.check_keyword(sym::underscore) && self.look_ahead(1).kind == TokenKind::Semi
        {
            self.bump(); // `_`
            Ok(StmtKind::Placeholder)
        } else {
            self.parse_simple_stmt_kind()
        };
        if semi && kind.is_ok() {
            self.expect_semi()?;
        }
        kind
    }

    /// Parses a block of statements.
    pub(super) fn parse_block(&mut self) -> PResult<'sess, Block<'ast>> {
        let lo = self.token.span;
        self.parse_delim_seq(Delimiter::Brace, SeqSep::none(), true, Self::parse_stmt)
            .map(|stmts| Block { span: lo.to(self.prev_token.span), stmts })
    }

    /// Parses an if statement.
    fn parse_stmt_if(&mut self) -> PResult<'sess, StmtKind<'ast>> {
        self.expect(TokenKind::OpenDelim(Delimiter::Parenthesis))?;
        let expr = self.parse_expr()?;
        self.expect(TokenKind::CloseDelim(Delimiter::Parenthesis))?;
        let true_stmt = self.parse_stmt()?;
        let else_stmt =
            if self.eat_keyword(kw::Else) { Some(self.parse_stmt_boxed()?) } else { None };
        Ok(StmtKind::If(expr, self.alloc(true_stmt), else_stmt))
    }

    /// Parses a while statement.
    fn parse_stmt_while(&mut self) -> PResult<'sess, StmtKind<'ast>> {
        self.expect(TokenKind::OpenDelim(Delimiter::Parenthesis))?;
        let expr = self.parse_expr()?;
        self.expect(TokenKind::CloseDelim(Delimiter::Parenthesis))?;
        let stmt = self.parse_stmt()?;
        Ok(StmtKind::While(expr, self.alloc(stmt)))
    }

    /// Parses a do-while statement.
    fn parse_stmt_do_while(&mut self) -> PResult<'sess, StmtKind<'ast>> {
        let stmt = self.parse_stmt()?;
        let stmt = self.alloc(stmt);
        self.expect_keyword(kw::While)?;
        self.expect(TokenKind::OpenDelim(Delimiter::Parenthesis))?;
        let expr = self.parse_expr()?;
        self.expect(TokenKind::CloseDelim(Delimiter::Parenthesis))?;
        Ok(StmtKind::DoWhile(stmt, expr))
    }

    /// Parses a for statement.
    fn parse_stmt_for(&mut self) -> PResult<'sess, StmtKind<'ast>> {
        self.expect(TokenKind::OpenDelim(Delimiter::Parenthesis))?;

        let init = if self.check(TokenKind::Semi) { None } else { Some(self.parse_simple_stmt()?) };
        self.expect(TokenKind::Semi)?;

        let cond = if self.check(TokenKind::Semi) { None } else { Some(self.parse_expr()?) };
        self.expect_semi()?;

        let next = if self.check_noexpect(TokenKind::CloseDelim(Delimiter::Parenthesis)) {
            None
        } else {
            Some(self.parse_expr()?)
        };
        self.expect(TokenKind::CloseDelim(Delimiter::Parenthesis))?;
        let body = self.parse_stmt_boxed()?;
        Ok(StmtKind::For { init: init.map(|init| self.alloc(init)), cond, next, body })
    }

    /// Parses a try statement.
    fn parse_stmt_try(&mut self) -> PResult<'sess, StmtTry<'ast>> {
        let expr = self.parse_expr()?;
        let mut clauses = SmallVec::<[_; 4]>::new();

        let mut lo = self.token.span;
        let returns = if self.eat_keyword(kw::Returns) {
            self.parse_parameter_list(false, VarFlags::FUNCTION)?
        } else {
            Default::default()
        };
        let block = self.parse_block()?;
        let span = lo.to(self.prev_token.span);
        clauses.push(TryCatchClause { name: None, args: returns, block, span });

        lo = self.token.span;
        self.expect_keyword(kw::Catch)?;
        loop {
            let name = self.parse_ident_opt()?;
            let args = if self.check(TokenKind::OpenDelim(Delimiter::Parenthesis)) {
                self.parse_parameter_list(false, VarFlags::FUNCTION)?
            } else {
                Default::default()
            };
            let block = self.parse_block()?;
            let span = lo.to(self.prev_token.span);
            clauses.push(TryCatchClause { name, args, block, span });
            lo = self.token.span;
            if !self.eat_keyword(kw::Catch) {
                break;
            }
        }

        let clauses = self.alloc_smallvec(clauses);
        Ok(StmtTry { expr, clauses })
    }

    /// Parses an assembly block.
    fn parse_stmt_assembly(&mut self) -> PResult<'sess, StmtAssembly<'ast>> {
        let dialect = self.parse_str_lit_opt();
        let flags = if self.check(TokenKind::OpenDelim(Delimiter::Parenthesis)) {
            self.parse_paren_comma_seq(false, Self::parse_str_lit)?
        } else {
            Default::default()
        };
        let block = self.parse_yul_block()?;
        Ok(StmtAssembly { dialect, flags, block })
    }

    /// Parses a simple statement. These are just variable declarations and expressions.
    fn parse_simple_stmt(&mut self) -> PResult<'sess, Stmt<'ast>> {
        let docs = self.parse_doc_comments();
        self.parse_spanned(Self::parse_simple_stmt_kind).map(|(span, kind)| Stmt {
            docs,
            kind,
            span,
        })
    }

    /// Parses a simple statement kind. These are just variable declarations and expressions.
    ///
    /// Also used in the for loop initializer. Does not parse the trailing semicolon.
    fn parse_simple_stmt_kind(&mut self) -> PResult<'sess, StmtKind<'ast>> {
        let lo = self.token.span;
        if self.eat(TokenKind::OpenDelim(Delimiter::Parenthesis)) {
            let mut prev_sep_span = self.prev_token.span;
            let mut none_elements = SmallVec::<[_; 8]>::new();
            while self.eat(TokenKind::Comma) {
                let sep_span = self.prev_token.span;
                none_elements.push(prev_sep_span.to(sep_span));
                prev_sep_span = sep_span;
            }

            let (statement_type, iap) = self.try_parse_iap()?;
            match statement_type {
                LookAheadInfo::VariableDeclaration => {
                    let mut variables = none_elements
                        .into_iter()
                        .map(SpannedOption::None)
                        .collect::<SmallVec<[_; 8]>>();
                    let ty = iap.into_ty(self);
                    variables.push(SpannedOption::Some(
                        self.parse_variable_definition_with(VarFlags::FUNCTION, ty)?,
                    ));
                    self.parse_optional_items_seq_required(
                        Delimiter::Parenthesis,
                        &mut variables,
                        prev_sep_span,
                        |this| this.parse_variable_definition(VarFlags::FUNCTION),
                    )?;
                    self.expect(TokenKind::Eq)?;
                    let expr = self.parse_expr()?;
                    Ok(StmtKind::DeclMulti(self.alloc_smallvec(variables), expr))
                }
                LookAheadInfo::Expression => {
                    let mut components = none_elements
                        .into_iter()
                        .map(SpannedOption::None)
                        .collect::<SmallVec<[_; 8]>>();
                    let expr = iap.into_expr(self);
                    components.push(SpannedOption::Some(self.parse_expr_with(expr)?));
                    self.parse_optional_items_seq_required(
                        Delimiter::Parenthesis,
                        &mut components,
                        prev_sep_span,
                        Self::parse_expr,
                    )?;
                    let partially_parsed = Expr {
                        span: lo.to(self.prev_token.span),
                        kind: ExprKind::Tuple(self.alloc_smallvec(components)),
                    };
                    self.parse_expr_with(Some(self.alloc(partially_parsed))).map(StmtKind::Expr)
                }
                LookAheadInfo::IndexAccessStructure => unreachable!(),
            }
        } else {
            let (statement_type, iap) = self.try_parse_iap()?;
            match statement_type {
                LookAheadInfo::VariableDeclaration => {
                    let ty = iap.into_ty(self);
                    self.parse_variable_definition_with(VarFlags::VAR, ty)
                        .map(|var| StmtKind::DeclSingle(self.alloc(var)))
                }
                LookAheadInfo::Expression => {
                    let expr = iap.into_expr(self);
                    self.parse_expr_with(expr).map(StmtKind::Expr)
                }
                LookAheadInfo::IndexAccessStructure => unreachable!(),
            }
        }
    }

    /// Parses a `delim`-delimited, comma-separated list of maybe-optional items.
    /// E.g. `(a, b) => [Some, Some]`, `(, a,, b,) => [None, Some, None, Some, None]`.
    ///
    /// All elements are wrapped in a `SpannedOption<T>`, so that even for uninformed elements,
    /// AST consumers can be aware of the location of the separators.
    pub(super) fn parse_optional_items_seq<T>(
        &mut self,
        delim: Delimiter,
        mut f: impl FnMut(&mut Self) -> PResult<'sess, T>,
<<<<<<< HEAD
    ) -> PResult<'sess, Box<'ast, [SpannedOption<T>]>> {
        let mut prev_sep_span = self.token.span;
=======
    ) -> PResult<'sess, BoxSlice<'ast, Option<T>>> {
>>>>>>> b5532628
        self.expect(TokenKind::OpenDelim(delim))?;

        let mut out = SmallVec::<[_; 8]>::new();

        // Handle leading commas, e.g., `(, a, b)`.
        while self.eat(TokenKind::Comma) {
            let sep_span = self.prev_token.span;
            out.push(SpannedOption::None(prev_sep_span.to(sep_span)));
            prev_sep_span = sep_span;
        }

        // Handle the first potential item. If the list is not closing,
        // we assume there's at least one item.
        if !self.check(TokenKind::CloseDelim(delim)) {
            out.push(SpannedOption::Some(f(self)?));
        }

        // Call the helper to parse the rest of the sequence.
        self.parse_optional_items_seq_required(delim, &mut out, prev_sep_span, f)
            .map(|()| self.alloc_smallvec(out))
    }

    fn parse_optional_items_seq_required<T>(
        &mut self,
        delim: Delimiter,
        out: &mut SmallVec<[SpannedOption<T>; 8]>,
        mut prev_sep_span: Span,
        mut f: impl FnMut(&mut Self) -> PResult<'sess, T>,
    ) -> PResult<'sess, ()> {
        let (comma, close) = (TokenKind::Comma, TokenKind::CloseDelim(delim));

        // Handle close delimiter and update last element's span if not empty.
        if self.eat(close) {
            if let Some(SpannedOption::None(..)) = out.last() {
                out.push(SpannedOption::None(prev_sep_span.to(self.prev_token.span)));
            }
            return Ok(());
        }

        // Expect comma separator and update last element's span.
        self.expect(comma)?;
        if let Some(SpannedOption::None(span)) = out.last_mut() {
            *span = prev_sep_span.to(self.prev_token.span);
        }
        prev_sep_span = self.prev_token.span;

        // Handle subsequent elements until finding the close token.
        loop {
            let item = if self.check(comma) || self.check(close) { None } else { Some(f(self)?) };
            if self.eat(comma) {
                let sep_span = self.prev_token.span;
                let element = match item {
                    Some(val) => SpannedOption::Some(val),
                    None => SpannedOption::None(prev_sep_span.to(sep_span)),
                };
                out.push(element);
                prev_sep_span = sep_span;
            } else if self.eat(close) {
                let sep_span = self.prev_token.span;
                let element = match item {
                    Some(val) => SpannedOption::Some(val),
                    None => SpannedOption::None(prev_sep_span.to(sep_span)),
                };
                out.push(element);
                return Ok(());
            } else {
                return self.unexpected();
            }
        }
    }

    /// Parses a path and a list of call arguments.
    fn parse_path_call(&mut self) -> PResult<'sess, (AstPath<'ast>, CallArgs<'ast>)> {
        let path = self.parse_path()?;
        let params = self.parse_call_args()?;
        Ok((path, params))
    }

    /// Never returns `LookAheadInfo::IndexAccessStructure`.
    fn try_parse_iap(&mut self) -> PResult<'sess, (LookAheadInfo, IndexAccessedPath<'ast>)> {
        // https://github.com/argotorg/solidity/blob/194b114664c7daebc2ff68af3c573272f5d28913/libsolidity/parsing/Parser.cpp#L1961
        if let ty @ (LookAheadInfo::VariableDeclaration | LookAheadInfo::Expression) =
            self.peek_statement_type()
        {
            return Ok((ty, IndexAccessedPath::default()));
        }

        let iap = self.parse_iap()?;
        let ty = if self.token.is_non_reserved_ident(self.in_yul)
            || self.token.is_location_specifier()
        {
            // `a.b memory`, `a[b] c`
            LookAheadInfo::VariableDeclaration
        } else {
            LookAheadInfo::Expression
        };
        Ok((ty, iap))
    }

    fn peek_statement_type(&mut self) -> LookAheadInfo {
        // https://github.com/argotorg/solidity/blob/194b114664c7daebc2ff68af3c573272f5d28913/libsolidity/parsing/Parser.cpp#L2528
        if self.token.is_keyword_any(&[kw::Mapping, kw::Function]) {
            return LookAheadInfo::VariableDeclaration;
        }

        if self.check_nr_ident() || self.check_elementary_type() {
            let next = self.look_ahead(1);
            if self.token.is_elementary_type() && next.is_ident_where(|id| id.name == kw::Payable) {
                return LookAheadInfo::VariableDeclaration;
            }
            if next.is_non_reserved_ident(self.in_yul)
                || next.is_location_specifier()
                // These aren't valid but we include them for a better error message.
                || next.is_mutability_specifier()
                || next.is_visibility_specifier()
            {
                return LookAheadInfo::VariableDeclaration;
            }
            if matches!(next.kind, TokenKind::OpenDelim(Delimiter::Bracket) | TokenKind::Dot) {
                return LookAheadInfo::IndexAccessStructure;
            }
        }
        LookAheadInfo::Expression
    }

    fn parse_iap(&mut self) -> PResult<'sess, IndexAccessedPath<'ast>> {
        // https://github.com/argotorg/solidity/blob/194b114664c7daebc2ff68af3c573272f5d28913/libsolidity/parsing/Parser.cpp#L2559
        let mut path = SmallVec::<[_; 4]>::new();
        if self.check_nr_ident() {
            path.push(IapKind::Member(self.parse_ident()?));
            while self.eat(TokenKind::Dot) {
                let id = self.ident_or_err(true)?;
                if id.name != kw::Address && id.is_reserved(self.in_yul) {
                    self.expected_ident_found_err().emit();
                }
                self.bump(); // `id`
                path.push(IapKind::Member(id));
            }
        } else if self.check_elementary_type() {
            let (span, kind) = self.parse_spanned(Self::parse_elementary_type)?;
            path.push(IapKind::MemberTy(span, kind));
        } else {
            return self.unexpected();
        }
        let n_idents = path.len();

        while self.check(TokenKind::OpenDelim(Delimiter::Bracket)) {
            let (span, kind) = self.parse_spanned(Self::parse_expr_index_kind)?;
            path.push(IapKind::Index(span, kind));
        }

        Ok(IndexAccessedPath { path, n_idents })
    }
}

#[derive(Debug)]
enum LookAheadInfo {
    /// `a.b`, `a[b]`
    IndexAccessStructure,
    VariableDeclaration,
    Expression,
}

#[derive(Debug)]
enum IapKind<'ast> {
    /// `[...]`
    Index(Span, IndexKind<'ast>),
    /// `<ident>` or `.<ident>`
    Member(Ident),
    /// `<ty>`
    MemberTy(Span, ElementaryType),
}

#[derive(Debug, Default)]
struct IndexAccessedPath<'ast> {
    path: SmallVec<[IapKind<'ast>; 4]>,
    /// The number of elements in `path` that are `IapKind::Member[Ty]` at the start.
    n_idents: usize,
}

impl<'ast> IndexAccessedPath<'ast> {
    fn into_ty(self, parser: &mut Parser<'_, 'ast>) -> Option<Type<'ast>> {
        // https://github.com/argotorg/solidity/blob/194b114664c7daebc2ff68af3c573272f5d28913/libsolidity/parsing/Parser.cpp#L2617
        let mut path = self.path.into_iter();
        let first = path.next()?;

        let mut ty = if let IapKind::MemberTy(span, kind) = first {
            debug_assert_eq!(self.n_idents, 1);
            Type { span, kind: TypeKind::Elementary(kind) }
        } else {
            debug_assert!(self.n_idents >= 1);
            let first = std::iter::once(&first);
            let path = first
                .chain(path.as_slice())
                .map(|x| match x {
                    IapKind::Member(id) => *id,
                    kind => unreachable!("{kind:?}"),
                })
                .take(self.n_idents);
            let path = CollectAndApply::collect_and_apply(path, |path| parser.alloc_path(path));
            Type { span: path.span(), kind: TypeKind::Custom(path) }
        };

        for index in path.skip(self.n_idents - 1) {
            let IapKind::Index(span, kind) = index else { panic!("parsed too much") };
            let size = match kind {
                IndexKind::Index(expr) => expr,
                IndexKind::Range(l, r) => {
                    let msg = "expected array length, got range expression";
                    parser.dcx().err(msg).span(span).emit();
                    l.or(r)
                }
            };
            let span = ty.span.to(span);
            ty =
                Type { span, kind: TypeKind::Array(parser.alloc(TypeArray { element: ty, size })) };
        }

        Some(ty)
    }

    fn into_expr(self, parser: &mut Parser<'_, 'ast>) -> Option<Box<'ast, Expr<'ast>>> {
        // https://github.com/argotorg/solidity/blob/194b114664c7daebc2ff68af3c573272f5d28913/libsolidity/parsing/Parser.cpp#L2658
        let mut path = self.path.into_iter();

        let mut expr = parser.alloc(match path.next()? {
            IapKind::Member(ident) => Expr::from_ident(ident),
            IapKind::MemberTy(span, kind) => {
                Expr { span, kind: ExprKind::Type(Type { span, kind: TypeKind::Elementary(kind) }) }
            }
            IapKind::Index(..) => panic!("should not happen"),
        });
        for index in path {
            expr = parser.alloc(match index {
                IapKind::Member(ident) => {
                    Expr { span: expr.span.to(ident.span), kind: ExprKind::Member(expr, ident) }
                }
                IapKind::MemberTy(..) => panic!("should not happen"),
                IapKind::Index(span, kind) => {
                    Expr { span: expr.span.to(span), kind: ExprKind::Index(expr, kind) }
                }
            });
        }
        Some(expr)
    }
}

#[cfg(test)]
mod tests {
    use super::*;
    use solar_interface::{Result, Session, source_map::FileName};

    #[test]
    fn optional_items_seq() {
        #[allow(clippy::type_complexity)]
        fn check(tests: &[(&str, &[(Option<&str>, &str)])]) {
            let sess = Session::builder().with_test_emitter().single_threaded().build();
            sess.enter_sequential(|| -> Result {
                for &(s, results) in tests.iter() {
                    let name = s.to_string();
                    let arena = Arena::new();
                    let mut parser =
                        Parser::from_source_code(&sess, &arena, FileName::Custom(name), s)?;

                    let list = parser
                        .parse_optional_items_seq(Delimiter::Parenthesis, Parser::parse_ident)
                        .map_err(|e| e.emit())
                        .unwrap_or_else(|_| panic!("src: {s:?}"));
                    sess.dcx.has_errors().unwrap();

                    // Updated mapping logic for SpannedOption<T>
                    let formatted: Vec<_> = list
                        .iter()
                        .map(|item| match item {
                            SpannedOption::Some(ident) => {
                                let data = Some(ident.as_str());
                                let snip = sess.source_map().span_to_snippet(ident.span).unwrap();
                                (data, snip)
                            }
                            SpannedOption::None(span) => {
                                let data = None;
                                let snip = sess.source_map().span_to_snippet(*span).unwrap();
                                (data, snip)
                            }
                        })
                        .collect();

                    // Format the expected results for comparison
                    let expected: Vec<_> =
                        results.iter().map(|(data, snip)| (*data, snip.to_string())).collect();

                    assert_eq!(formatted, expected, "{s:?}");
                }
                Ok(())
            })
            .unwrap();
        }

        // Updated test cases with correct expected spans
        check(&[
            ("()", &[]),
            ("(a)", &[(Some("a"), "a")]),
            ("(,)", &[(None, "(,"), (None, ",)")]),
            ("(a,)", &[(Some("a"), "a"), (None, ",)")]),
            ("(,b)", &[(None, "(,"), (Some("b"), "b")]),
            ("(a,b)", &[(Some("a"), "a"), (Some("b"), "b")]),
            ("(a,b,)", &[(Some("a"), "a"), (Some("b"), "b"), (None, ",)")]),
            ("(,,)", &[(None, "(,"), (None, ",,"), (None, ",)")]),
            ("(a,,)", &[(Some("a"), "a"), (None, ",,"), (None, ",)")]),
            ("(a,b,c)", &[(Some("a"), "a"), (Some("b"), "b"), (Some("c"), "c")]),
            ("(,b,c)", &[(None, "(,"), (Some("b"), "b"), (Some("c"), "c")]),
            ("(,,c)", &[(None, "(,"), (None, ",,"), (Some("c"), "c")]),
            ("(a,,c)", &[(Some("a"), "a"), (None, ",,"), (Some("c"), "c")]),
        ]);
    }
}<|MERGE_RESOLUTION|>--- conflicted
+++ resolved
@@ -2,13 +2,8 @@
 use crate::{PResult, Parser, parser::SeqSep};
 use smallvec::SmallVec;
 use solar_ast::{token::*, *};
-<<<<<<< HEAD
-use solar_data_structures::BumpExt;
+use solar_data_structures::CollectAndApply;
 use solar_interface::{Ident, Span, SpannedOption, kw, sym};
-=======
-use solar_data_structures::CollectAndApply;
-use solar_interface::{Ident, Span, kw, sym};
->>>>>>> b5532628
 
 impl<'sess, 'ast> Parser<'sess, 'ast> {
     /// Parses a statement.
@@ -278,12 +273,8 @@
         &mut self,
         delim: Delimiter,
         mut f: impl FnMut(&mut Self) -> PResult<'sess, T>,
-<<<<<<< HEAD
-    ) -> PResult<'sess, Box<'ast, [SpannedOption<T>]>> {
+    ) -> PResult<'sess, BoxSlice<'ast, SpannedOption<T>>> {
         let mut prev_sep_span = self.token.span;
-=======
-    ) -> PResult<'sess, BoxSlice<'ast, Option<T>>> {
->>>>>>> b5532628
         self.expect(TokenKind::OpenDelim(delim))?;
 
         let mut out = SmallVec::<[_; 8]>::new();
