use crate::{PResult, Parser};
use solar_ast::{token::*, *};
use solar_interface::{SpannedOption, kw};

impl<'sess, 'ast> Parser<'sess, 'ast> {
    /// Parses an expression.
    #[inline]
    pub fn parse_expr(&mut self) -> PResult<'sess, Box<'ast, Expr<'ast>>> {
        self.with_recursion_limit("expression", |this| this.parse_expr_with(None))
    }

    #[instrument(name = "parse_expr", level = "trace", skip_all)]
    pub(super) fn parse_expr_with(
        &mut self,
        with: Option<Box<'ast, Expr<'ast>>>,
    ) -> PResult<'sess, Box<'ast, Expr<'ast>>> {
        let expr = self.parse_binary_expr(4, with)?;
        if self.eat(TokenKind::Question) {
            let then = self.parse_expr()?;
            self.expect(TokenKind::Colon)?;
            let else_ = self.parse_expr()?;
            let span = expr.span.to(self.prev_token.span);
            Ok(self.alloc(Expr { span, kind: ExprKind::Ternary(expr, then, else_) }))
        } else {
            let kind = if let Some(binop_eq) = self.token.as_binop_eq() {
                Some(binop_eq)
            } else if self.token.kind == TokenKind::Eq {
                None
            } else {
                return Ok(expr);
            };
            self.bump(); // binop token
            let rhs = self.parse_expr()?;
            let span = expr.span.to(self.prev_token.span);
            Ok(self.alloc(Expr { span, kind: ExprKind::Assign(expr, kind, rhs) }))
        }
    }

    /// Parses a binary expression.
    fn parse_binary_expr(
        &mut self,
        min_precedence: usize,
        with: Option<Box<'ast, Expr<'ast>>>,
    ) -> PResult<'sess, Box<'ast, Expr<'ast>>> {
        let mut expr = self.parse_unary_expr(with)?;
        let mut precedence = token_precedence(self.token);
        while precedence >= min_precedence {
            while token_precedence(self.token) == precedence {
                // Parse a**b**c as a**(b**c)
                let next_precedence = if self.token.kind == TokenKind::BinOp(BinOpToken::Star) {
                    precedence + 1
                } else {
                    precedence
                };

                let token = self.token;
                self.bump(); // binop token

                let rhs = self.parse_binary_expr(next_precedence, None)?;

                let span = expr.span.to(self.prev_token.span);

                let kind = if let Some(binop) = token.as_binop() {
                    ExprKind::Binary(expr, binop, rhs)
                } else if let Some(binop_eq) = token.as_binop_eq() {
                    ExprKind::Assign(expr, Some(binop_eq), rhs)
                } else if token.kind == TokenKind::Eq {
                    ExprKind::Assign(expr, None, rhs)
                } else {
                    let msg = format!("unknown binop token: {token:?}");
                    self.dcx().bug(msg).span(span).emit();
                };
                expr = self.alloc(Expr { span, kind });
            }
            precedence -= 1;
        }
        Ok(expr)
    }

    /// Parses a unary expression.
    fn parse_unary_expr(
        &mut self,
        with: Option<Box<'ast, Expr<'ast>>>,
    ) -> PResult<'sess, Box<'ast, Expr<'ast>>> {
        if with.is_none() && self.eat(TokenKind::BinOp(BinOpToken::Plus)) {
            self.dcx().err("unary plus is not supported").span(self.prev_token.span).emit();
        }

        let lo = with.as_ref().map(|e| e.span).unwrap_or(self.token.span);
        let parse_lhs = |this: &mut Self, with| {
            this.parse_lhs_expr(with, lo).map(|expr| {
                if let Some(unop) = this.token.as_unop(true) {
                    this.bump(); // unop
                    let span = lo.to(this.prev_token.span);
                    this.alloc(Expr { span, kind: ExprKind::Unary(unop, expr) })
                } else {
                    expr
                }
            })
        };
        if let Some(with) = with {
            parse_lhs(self, Some(with))
        } else if self.eat_keyword(kw::Delete) {
            self.parse_unary_expr(None).map(|expr| {
                let span = lo.to(self.prev_token.span);
                self.alloc(Expr { span, kind: ExprKind::Delete(expr) })
            })
        } else if let Some(unop) = self.token.as_unop(false) {
            self.bump(); // unop
            self.parse_unary_expr(None).map(|expr| {
                let span = lo.to(self.prev_token.span);
                self.alloc(Expr { span, kind: ExprKind::Unary(unop, expr) })
            })
        } else {
            parse_lhs(self, None)
        }
    }

    /// Parses a primary left-hand-side expression.
    fn parse_lhs_expr(
        &mut self,
        with: Option<Box<'ast, Expr<'ast>>>,
        lo: Span,
    ) -> PResult<'sess, Box<'ast, Expr<'ast>>> {
        let mut expr = if let Some(with) = with {
            Ok(with)
        } else if self.eat_keyword(kw::New) {
            self.parse_type().map(|ty| {
                let span = lo.to(self.prev_token.span);
                self.alloc(Expr { span, kind: ExprKind::New(ty) })
            })
        } else if self.eat_keyword(kw::Payable) {
            self.parse_call_args().map(|args| {
                let span = lo.to(self.prev_token.span);
                self.alloc(Expr { span, kind: ExprKind::Payable(args) })
            })
        } else {
            self.parse_primary_expr()
        }?;
        loop {
            let kind = if self.eat(TokenKind::Dot) {
                // expr.member
                let member = self.parse_ident_any()?;
                ExprKind::Member(expr, member)
            } else if self.check(TokenKind::OpenDelim(Delimiter::Parenthesis)) {
                // expr(args)
                let args = self.parse_call_args()?;
                ExprKind::Call(expr, args)
            } else if self.check(TokenKind::OpenDelim(Delimiter::Bracket)) {
                let kind = self.parse_expr_index_kind()?;
                ExprKind::Index(expr, kind)
            } else if self.check(TokenKind::OpenDelim(Delimiter::Brace)) {
                // This may be `try` statement block.
                if !self.look_ahead(1).is_ident() || self.look_ahead(2).kind != TokenKind::Colon {
                    break;
                }

                // expr{args}
                let args = self.parse_named_args(false)?;
                ExprKind::CallOptions(expr, args)
            } else {
                break;
            };
            let span = lo.to(self.prev_token.span);
            expr = self.alloc(Expr { span, kind });
        }
        Ok(expr)
    }

    /// Parses a primary expression.
    fn parse_primary_expr(&mut self) -> PResult<'sess, Box<'ast, Expr<'ast>>> {
        let lo = self.token.span;
        let kind = if self.check_lit() {
            let (lit, sub) = self.parse_lit(true)?;
            ExprKind::Lit(self.alloc(lit), sub)
        } else if self.eat_keyword(kw::Type) {
            self.expect(TokenKind::OpenDelim(Delimiter::Parenthesis))?;
            let ty = self.parse_type()?;
            self.expect(TokenKind::CloseDelim(Delimiter::Parenthesis))?;
            ExprKind::TypeCall(ty)
        } else if self.check_elementary_type() {
            let mut ty = self.parse_type()?;
            if let TypeKind::Elementary(ElementaryType::Address(payable)) = &mut ty.kind
                && *payable
            {
                let msg = "`address payable` cannot be used in an expression";
                self.dcx().err(msg).span(ty.span).emit();
                *payable = false;
            }
            ExprKind::Type(ty)
        } else if self.check_nr_ident() {
            let ident = self.parse_ident()?;
            ExprKind::Ident(ident)
        } else if self.check(TokenKind::OpenDelim(Delimiter::Parenthesis))
            || self.check(TokenKind::OpenDelim(Delimiter::Bracket))
        {
            // Array or tuple expression.
            let TokenKind::OpenDelim(close_delim) = self.token.kind else { unreachable!() };
            let is_array = close_delim == Delimiter::Bracket;
            let list = self.parse_optional_items_seq(close_delim, Self::parse_expr)?;
            if is_array {
                if !list.iter().all(|item| item.is_some()) {
                    let msg = "array expression components cannot be empty";
                    let span = lo.to(self.prev_token.span);
                    return Err(self.dcx().err(msg).span(span));
                }
                // SAFETY: All elements are checked to be `Some` above.
                ExprKind::Array(unsafe { option_boxes_unwrap_unchecked(list) })
            } else {
                ExprKind::Tuple(list)
            }
        } else {
            return self.unexpected();
        };
        let span = lo.to(self.prev_token.span);
        Ok(self.alloc(Expr { span, kind }))
    }

    /// Parses a list of function call arguments.
    #[track_caller]
    pub(super) fn parse_call_args(&mut self) -> PResult<'sess, CallArgs<'ast>> {
        self.parse_spanned(Self::parse_call_args_kind).map(|(span, kind)| CallArgs { span, kind })
    }

    #[track_caller]
    fn parse_call_args_kind(&mut self) -> PResult<'sess, CallArgsKind<'ast>> {
        if self.look_ahead(1).kind == TokenKind::OpenDelim(Delimiter::Brace) {
            self.expect(TokenKind::OpenDelim(Delimiter::Parenthesis))?;
            let args = self.parse_named_args(true).map(CallArgsKind::Named)?;
            self.expect(TokenKind::CloseDelim(Delimiter::Parenthesis))?;
            Ok(args)
        } else {
            self.parse_unnamed_args().map(CallArgsKind::Unnamed)
        }
    }

    /// Parses a `[]` indexing expression.
    pub(super) fn parse_expr_index_kind(&mut self) -> PResult<'sess, IndexKind<'ast>> {
        self.expect(TokenKind::OpenDelim(Delimiter::Bracket))?;
        let kind = if self.check(TokenKind::CloseDelim(Delimiter::Bracket)) {
            // expr[]
            IndexKind::Index(None)
        } else {
            let start = if self.check(TokenKind::Colon) { None } else { Some(self.parse_expr()?) };
            if self.eat_noexpect(TokenKind::Colon) {
                // expr[start?:end?]
                let end = if self.check(TokenKind::CloseDelim(Delimiter::Bracket)) {
                    None
                } else {
                    Some(self.parse_expr()?)
                };
                IndexKind::Range(start, end)
            } else {
                // expr[start?]
                IndexKind::Index(start)
            }
        };
        self.expect(TokenKind::CloseDelim(Delimiter::Bracket))?;
        Ok(kind)
    }

    /// Parses a list of named arguments: `{a: b, c: d, ...}`
    #[track_caller]
    fn parse_named_args(&mut self, allow_empty: bool) -> PResult<'sess, NamedArgList<'ast>> {
        self.parse_delim_comma_seq(Delimiter::Brace, allow_empty, Self::parse_named_arg)
    }

    /// Parses a single named argument: `a: b`.
    #[track_caller]
    fn parse_named_arg(&mut self) -> PResult<'sess, NamedArg<'ast>> {
        let name = self.parse_ident()?;
        self.expect(TokenKind::Colon)?;
        let value = self.parse_expr()?;
        Ok(NamedArg { name, value })
    }

    /// Parses a list of expressions: `(a, b, c, ...)`.
    #[allow(clippy::vec_box)]
    #[track_caller]
    fn parse_unnamed_args(&mut self) -> PResult<'sess, BoxSlice<'ast, Box<'ast, Expr<'ast>>>> {
        self.parse_paren_comma_seq(true, Self::parse_expr)
    }
}

fn token_precedence(t: Token) -> usize {
    // https://github.com/argotorg/solidity/blob/78ec8dd6f93bf5a5b4ca7582f9d491a4f66c3610/liblangutil/Token.h#L68
    use BinOpToken::*;
    use TokenKind::*;
    match t.kind {
        Question => 3,
        Eq => 2,
        BinOpEq(_) => 2,
        Comma => 1,
        OrOr => 4,
        AndAnd => 5,
        BinOp(Or) => 8,
        BinOp(Caret) => 9,
        BinOp(And) => 10,
        BinOp(Shl) => 11,
        BinOp(Sar) => 11,
        BinOp(Shr) => 11,
        BinOp(Plus) => 12,
        BinOp(Minus) => 12,
        BinOp(Star) => 13,
        BinOp(Slash) => 13,
        BinOp(Percent) => 13,
        StarStar => 14,
        EqEq => 6,
        Ne => 6,
        Lt => 7,
        Gt => 7,
        Le => 7,
        Ge => 7,
        Walrus => 2,
        _ => 0,
    }
}

/// Converts a list of `SpannedOption<Box<'ast, T>>` into a list of `Box<'ast, T>`.
///
/// This only works because `Option<Box<'ast, T>>` is guaranteed to be a valid `Box<'ast, T>` when
/// `Some` when `T: Sized`.
///
/// # Safety
///
/// All elements of the list must be `Some`.
#[inline]
unsafe fn option_boxes_unwrap_unchecked<'a, 'b, T>(
<<<<<<< HEAD
    list: Box<'a, [SpannedOption<Box<'b, T>>]>,
) -> Box<'a, [Box<'b, T>]> {
    debug_assert!(list.iter().all(SpannedOption::is_some));
=======
    list: BoxSlice<'a, Option<Box<'b, T>>>,
) -> BoxSlice<'a, Box<'b, T>> {
    debug_assert!(list.iter().all(Option::is_some));
>>>>>>> b5532628
    // SAFETY: Caller must ensure that all elements are `Some`.
    unsafe { std::mem::transmute(list) }
}<|MERGE_RESOLUTION|>--- conflicted
+++ resolved
@@ -326,15 +326,9 @@
 /// All elements of the list must be `Some`.
 #[inline]
 unsafe fn option_boxes_unwrap_unchecked<'a, 'b, T>(
-<<<<<<< HEAD
-    list: Box<'a, [SpannedOption<Box<'b, T>>]>,
-) -> Box<'a, [Box<'b, T>]> {
+    list: BoxSlice<'a, SpannedOption<Box<'b, T>>>,
+) -> BoxSlice<'a, Box<'b, T>> {
     debug_assert!(list.iter().all(SpannedOption::is_some));
-=======
-    list: BoxSlice<'a, Option<Box<'b, T>>>,
-) -> BoxSlice<'a, Box<'b, T>> {
-    debug_assert!(list.iter().all(Option::is_some));
->>>>>>> b5532628
     // SAFETY: Caller must ensure that all elements are `Some`.
     unsafe { std::mem::transmute(list) }
 }