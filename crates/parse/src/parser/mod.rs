use crate::{Lexer, PErr, PResult};
use smallvec::SmallVec;
use solar_ast::{
    self as ast, AstPath, Box, BoxSlice, DocComment, DocComments,
    token::{Delimiter, Token, TokenKind},
};
use solar_data_structures::{BumpExt, fmt::or_list};
use solar_interface::{
    Ident, Result, Session, Span, Symbol,
    diagnostics::DiagCtxt,
    source_map::{FileName, SourceFile},
};
use std::{fmt, path::Path};

mod expr;
mod item;
mod lit;
mod stmt;
mod ty;
mod yul;

/// Maximum allowed recursive descent depth for selected parser entry points.
const PARSER_RECURSION_LIMIT: usize = 128;

/// Solidity and Yul parser.
///
/// # Examples
///
/// ```
/// # mod solar { pub use {solar_ast as ast, solar_interface as interface, solar_parse as parse}; }
/// # fn main() {}
#[doc = include_str!("../../doc-examples/parser.rs")]
/// ```
pub struct Parser<'sess, 'ast> {
    /// The parser session.
    pub sess: &'sess Session,
    /// The arena where the AST nodes are allocated.
    pub arena: &'ast ast::Arena,

    /// The current token.
    pub token: Token,
    /// The previous token.
    pub prev_token: Token,
    /// List of expected tokens. Cleared after each `bump` call.
    expected_tokens: Vec<ExpectedToken>,
    /// The span of the last unexpected token.
    last_unexpected_token_span: Option<Span>,
    /// The current doc-comments.
    docs: Vec<DocComment>,

    /// The token stream.
    tokens: std::vec::IntoIter<Token>,

    /// Whether the parser is in Yul mode.
    ///
    /// Currently, this can only happen when parsing a Yul "assembly" block.
    in_yul: bool,
    /// Whether the parser is currently parsing a contract block.
    in_contract: bool,

    /// Current recursion depth for recursive parsing operations.
    recursion_depth: usize,
}

#[derive(Clone, Debug, PartialEq, Eq)]
enum ExpectedToken {
    Token(TokenKind),
    Keyword(Symbol),
    Lit,
    StrLit,
    Ident,
    Path,
    ElementaryType,
}

impl fmt::Display for ExpectedToken {
    fn fmt(&self, f: &mut fmt::Formatter<'_>) -> fmt::Result {
        f.write_str(match self {
            Self::Token(t) => return write!(f, "`{t}`"),
            Self::Keyword(kw) => return write!(f, "`{kw}`"),
            Self::StrLit => "string literal",
            Self::Lit => "literal",
            Self::Ident => "identifier",
            Self::Path => "path",
            Self::ElementaryType => "elementary type name",
        })
    }
}

impl ExpectedToken {
    fn to_string_many(tokens: &[Self]) -> String {
        or_list(tokens).to_string()
    }

    fn eq_kind(&self, other: TokenKind) -> bool {
        match *self {
            Self::Token(kind) => kind == other,
            _ => false,
        }
    }
}

/// A sequence separator.
#[derive(Debug)]
struct SeqSep {
    /// The separator token.
    sep: Option<TokenKind>,
    /// `true` if a trailing separator is allowed.
    trailing_sep_allowed: bool,
    /// `true` if a trailing separator is required.
    trailing_sep_required: bool,
}

impl SeqSep {
    fn trailing_enforced(t: TokenKind) -> Self {
        Self { sep: Some(t), trailing_sep_required: true, trailing_sep_allowed: true }
    }

    #[allow(dead_code)]
    fn trailing_allowed(t: TokenKind) -> Self {
        Self { sep: Some(t), trailing_sep_required: false, trailing_sep_allowed: true }
    }

    fn trailing_disallowed(t: TokenKind) -> Self {
        Self { sep: Some(t), trailing_sep_required: false, trailing_sep_allowed: false }
    }

    fn none() -> Self {
        Self { sep: None, trailing_sep_required: false, trailing_sep_allowed: false }
    }
}

/// Indicates whether the parser took a recovery path and continued.
#[derive(Copy, Clone, Debug, PartialEq, Eq)]
pub enum Recovered {
    No,
    Yes,
}

impl<'sess, 'ast> Parser<'sess, 'ast> {
    /// Creates a new parser.
    pub fn new(sess: &'sess Session, arena: &'ast ast::Arena, tokens: Vec<Token>) -> Self {
        assert!(sess.is_entered(), "session should be entered before parsing");
        let mut parser = Self {
            sess,
            arena,
            token: Token::DUMMY,
            prev_token: Token::DUMMY,
            expected_tokens: Vec::with_capacity(8),
            last_unexpected_token_span: None,
            docs: Vec::with_capacity(4),
            tokens: tokens.into_iter(),
            in_yul: false,
            in_contract: false,
            recursion_depth: 0,
        };
        parser.bump();
        parser
    }

    /// Creates a new parser from a source code string.
    pub fn from_source_code(
        sess: &'sess Session,
        arena: &'ast ast::Arena,
        filename: FileName,
        src: impl Into<String>,
    ) -> Result<Self> {
        Self::from_lazy_source_code(sess, arena, filename, || Ok(src.into()))
    }

    /// Creates a new parser from a file.
    ///
    /// The file will not be read if it has already been added into the source map.
    pub fn from_file(sess: &'sess Session, arena: &'ast ast::Arena, path: &Path) -> Result<Self> {
        Self::from_lazy_source_code(sess, arena, FileName::Real(path.to_path_buf()), || {
            sess.source_map().file_loader().load_file(path)
        })
    }

    /// Creates a new parser from a source code closure.
    ///
    /// The closure will not be called if the file name has already been added into the source map.
    pub fn from_lazy_source_code(
        sess: &'sess Session,
        arena: &'ast ast::Arena,
        filename: FileName,
        get_src: impl FnOnce() -> std::io::Result<String>,
    ) -> Result<Self> {
        let file = sess
            .source_map()
            .new_source_file_with(filename, get_src)
            .map_err(|e| sess.dcx.err(e.to_string()).emit())?;
        Ok(Self::from_source_file(sess, arena, &file))
    }

    /// Creates a new parser from a source file.
    ///
    /// Note that the source file must be added to the source map before calling this function.
    /// Prefer using [`from_source_code`](Self::from_source_code) or [`from_file`](Self::from_file)
    /// instead.
    pub fn from_source_file(
        sess: &'sess Session,
        arena: &'ast ast::Arena,
        file: &SourceFile,
    ) -> Self {
        Self::from_lexer(arena, Lexer::from_source_file(sess, file))
    }

    /// Creates a new parser from a lexer.
    pub fn from_lexer(arena: &'ast ast::Arena, lexer: Lexer<'sess, '_>) -> Self {
        Self::new(lexer.sess, arena, lexer.into_tokens())
    }

    /// Returns the diagnostic context.
    #[inline]
    pub fn dcx(&self) -> &'sess DiagCtxt {
        &self.sess.dcx
    }

    /// Allocates an object on the AST arena.
    pub fn alloc<T>(&self, value: T) -> Box<'ast, T> {
        self.arena.alloc(value)
    }

    /// Allocates a list of objects on the AST arena.
    ///
    /// # Panics
    ///
    /// Panics if the list is empty.
    pub fn alloc_path(&self, segments: &[Ident]) -> AstPath<'ast> {
        // SAFETY: `Ident` is `Copy`.
        AstPath::new_in(self.arena.bump(), segments)
    }

    /// Allocates a list of objects on the AST arena.
    pub fn alloc_vec<T>(&self, values: Vec<T>) -> BoxSlice<'ast, T> {
        self.arena.alloc_vec_thin((), values)
    }

    /// Allocates a list of objects on the AST arena.
    pub fn alloc_smallvec<A: smallvec::Array>(
        &self,
        values: SmallVec<A>,
    ) -> BoxSlice<'ast, A::Item> {
        self.arena.alloc_smallvec_thin((), values)
    }

    /// Returns an "unexpected token" error in a [`PResult`] for the current token.
    #[inline]
    #[track_caller]
    pub fn unexpected<T>(&mut self) -> PResult<'sess, T> {
        Err(self.unexpected_error())
    }

    /// Returns an "unexpected token" error for the current token.
    #[cold]
    #[track_caller]
    pub fn unexpected_error(&mut self) -> PErr<'sess> {
        match self.expected_one_of_not_found(&[], &[]) {
            Ok(b) => unreachable!("`unexpected()` returned Ok({b:?})"),
            Err(e) => e,
        }
    }

    /// Expects and consumes the token `t`. Signals an error if the next token is not `t`.
    #[inline]
    #[track_caller]
    pub fn expect(&mut self, tok: TokenKind) -> PResult<'sess, Recovered> {
        if self.check_noexpect(tok) {
            self.bump();
            Ok(Recovered::No)
        } else {
            self.expected_one_of_not_found(std::slice::from_ref(&tok), &[])
        }
    }

    /// Expect next token to be edible or inedible token. If edible,
    /// then consume it; if inedible, then return without consuming
    /// anything. Signal a fatal error if next token is unexpected.
    #[track_caller]
    pub fn expect_one_of(
        &mut self,
        edible: &[TokenKind],
        inedible: &[TokenKind],
    ) -> PResult<'sess, Recovered> {
        if edible.contains(&self.token.kind) {
            self.bump();
            Ok(Recovered::No)
        } else if inedible.contains(&self.token.kind) {
            // leave it in the input
            Ok(Recovered::No)
        } else {
            self.expected_one_of_not_found(edible, inedible)
        }
    }

    #[cold]
    #[track_caller]
    fn expected_one_of_not_found(
        &mut self,
        edible: &[TokenKind],
        inedible: &[TokenKind],
    ) -> PResult<'sess, Recovered> {
        if self.token.kind != TokenKind::Eof
            && self.last_unexpected_token_span == Some(self.token.span)
        {
            panic!("called unexpected twice on the same token");
        }

        let mut expected = edible
            .iter()
            .chain(inedible)
            .cloned()
            .map(ExpectedToken::Token)
            .chain(self.expected_tokens.iter().cloned())
            .filter(|token| {
                // Filter out suggestions that suggest the same token
                // which was found and deemed incorrect.
                fn is_ident_eq_keyword(found: TokenKind, expected: &ExpectedToken) -> bool {
                    if let TokenKind::Ident(current_sym) = found
                        && let ExpectedToken::Keyword(suggested_sym) = expected
                    {
                        return current_sym == *suggested_sym;
                    }
                    false
                }

                if !token.eq_kind(self.token.kind) {
                    let eq = is_ident_eq_keyword(self.token.kind, token);
                    // If the suggestion is a keyword and the found token is an ident,
                    // the content of which are equal to the suggestion's content,
                    // we can remove that suggestion (see the `return false` below).

                    // If this isn't the case however, and the suggestion is a token the
                    // content of which is the same as the found token's, we remove it as well.
                    if !eq {
                        if let ExpectedToken::Token(kind) = token
                            && *kind == self.token.kind
                        {
                            return false;
                        }
                        return true;
                    }
                }
                false
            })
            .collect::<Vec<_>>();
        expected.sort_by_cached_key(ToString::to_string);
        expected.dedup();

        let expect = ExpectedToken::to_string_many(&expected);
        let actual = self.token.full_description();
        let (msg_exp, (mut label_span, label_exp)) = match expected.len() {
            0 => (
                format!("unexpected token: {actual}"),
                (self.prev_token.span, "unexpected token after this".to_string()),
            ),
            1 => (
                format!("expected {expect}, found {actual}"),
                (self.prev_token.span.shrink_to_hi(), format!("expected {expect}")),
            ),
            len => {
                let fmt = format!("expected one of {expect}, found {actual}");
                let short_expect = if len > 6 { format!("{len} possible tokens") } else { expect };
                let s = self.prev_token.span.shrink_to_hi();
                (fmt, (s, format!("expected one of {short_expect}")))
            }
        };
        if self.token.is_eof() {
            // This is EOF; don't want to point at the following char, but rather the last token.
            label_span = self.prev_token.span;
        };

        self.last_unexpected_token_span = Some(self.token.span);
        let mut err = self.dcx().err(msg_exp).span(self.token.span);

        if self.prev_token.span.is_dummy()
            || !self
                .sess
                .source_map()
                .is_multiline(self.token.span.shrink_to_hi().until(label_span.shrink_to_lo()))
        {
            // When the spans are in the same line, it means that the only content between
            // them is whitespace, point at the found token in that case.
            err = err.span_label(self.token.span, label_exp);
        } else {
            err = err.span_label(label_span, label_exp);
            err = err.span_label(self.token.span, "unexpected token");
        }

        Err(err)
    }

    /// Expects and consumes a semicolon.
    #[inline]
    #[track_caller]
    fn expect_semi(&mut self) -> PResult<'sess, ()> {
        self.expect(TokenKind::Semi).map(drop)
    }

    /// Checks if the next token is `tok`, and returns `true` if so.
    ///
    /// This method will automatically add `tok` to `expected_tokens` if `tok` is not
    /// encountered.
    #[inline]
    #[must_use]
    fn check(&mut self, tok: TokenKind) -> bool {
        let is_present = self.check_noexpect(tok);
        if !is_present {
            self.push_expected(ExpectedToken::Token(tok));
        }
        is_present
    }

    #[inline]
    #[must_use]
    fn check_noexpect(&self, tok: TokenKind) -> bool {
        self.token.kind == tok
    }

    /// Consumes a token 'tok' if it exists. Returns whether the given token was present.
    ///
    /// the main purpose of this function is to reduce the cluttering of the suggestions list
    /// which using the normal eat method could introduce in some cases.
    #[inline]
    #[must_use]
    pub fn eat_noexpect(&mut self, tok: TokenKind) -> bool {
        let is_present = self.check_noexpect(tok);
        if is_present {
            self.bump()
        }
        is_present
    }

    /// Consumes a token 'tok' if it exists. Returns whether the given token was present.
    #[inline]
    #[must_use]
    pub fn eat(&mut self, tok: TokenKind) -> bool {
        let is_present = self.check(tok);
        if is_present {
            self.bump()
        }
        is_present
    }

    /// If the next token is the given keyword, returns `true` without eating it.
    /// An expectation is also added for diagnostics purposes.
    #[inline]
    #[must_use]
    fn check_keyword(&mut self, kw: Symbol) -> bool {
        let is_keyword = self.token.is_keyword(kw);
        if !is_keyword {
            self.push_expected(ExpectedToken::Keyword(kw));
        }
        is_keyword
    }

    /// If the next token is the given keyword, eats it and returns `true`.
    /// Otherwise, returns `false`. An expectation is also added for diagnostics purposes.
    #[inline]
    #[must_use]
    pub fn eat_keyword(&mut self, kw: Symbol) -> bool {
        let is_keyword = self.check_keyword(kw);
        if is_keyword {
            self.bump();
        }
        is_keyword
    }

    /// If the given word is not a keyword, signals an error.
    /// If the next token is not the given word, signals an error.
    /// Otherwise, eats it.
    #[track_caller]
    fn expect_keyword(&mut self, kw: Symbol) -> PResult<'sess, ()> {
        if !self.eat_keyword(kw) { self.unexpected() } else { Ok(()) }
    }

    #[must_use]
    fn check_ident(&mut self) -> bool {
        self.check_or_expected(self.token.is_ident(), ExpectedToken::Ident)
    }

    #[must_use]
    fn check_nr_ident(&mut self) -> bool {
        self.check_or_expected(self.token.is_non_reserved_ident(self.in_yul), ExpectedToken::Ident)
    }

    #[must_use]
    fn check_path(&mut self) -> bool {
        self.check_or_expected(self.token.is_ident(), ExpectedToken::Path)
    }

    #[must_use]
    fn check_lit(&mut self) -> bool {
        self.check_or_expected(self.token.is_lit(), ExpectedToken::Lit)
    }

    #[must_use]
    fn check_str_lit(&mut self) -> bool {
        self.check_or_expected(self.token.is_str_lit(), ExpectedToken::StrLit)
    }

    #[must_use]
    fn check_elementary_type(&mut self) -> bool {
        self.check_or_expected(self.token.is_elementary_type(), ExpectedToken::ElementaryType)
    }

    #[must_use]
    fn check_or_expected(&mut self, ok: bool, t: ExpectedToken) -> bool {
        if !ok {
            self.push_expected(t);
        }
        ok
    }

    // #[inline(never)]
    fn push_expected(&mut self, expected: ExpectedToken) {
        self.expected_tokens.push(expected);
    }

    /// Parses a comma-separated sequence delimited by parentheses (e.g. `(x, y)`).
    /// The function `f` must consume tokens until reaching the next separator or
    /// closing bracket.
    #[track_caller]
    #[inline]
    fn parse_paren_comma_seq<T>(
        &mut self,
        allow_empty: bool,
        f: impl FnMut(&mut Self) -> PResult<'sess, T>,
    ) -> PResult<'sess, BoxSlice<'ast, T>> {
        self.parse_delim_comma_seq(Delimiter::Parenthesis, allow_empty, f)
    }

    /// Parses a comma-separated sequence, including both delimiters.
    /// The function `f` must consume tokens until reaching the next separator or
    /// closing bracket.
    #[track_caller]
    #[inline]
    fn parse_delim_comma_seq<T>(
        &mut self,
        delim: Delimiter,
        allow_empty: bool,
        f: impl FnMut(&mut Self) -> PResult<'sess, T>,
    ) -> PResult<'sess, BoxSlice<'ast, T>> {
        self.parse_delim_seq(delim, SeqSep::trailing_disallowed(TokenKind::Comma), allow_empty, f)
    }

    /// Parses a comma-separated sequence.
    /// The function `f` must consume tokens until reaching the next separator.
    #[track_caller]
    #[inline]
    fn parse_nodelim_comma_seq<T>(
        &mut self,
        stop: TokenKind,
        allow_empty: bool,
        f: impl FnMut(&mut Self) -> PResult<'sess, T>,
    ) -> PResult<'sess, BoxSlice<'ast, T>> {
        self.parse_seq_to_before_end(
            stop,
            SeqSep::trailing_disallowed(TokenKind::Comma),
            allow_empty,
            f,
        )
        .map(|(v, _recovered)| v)
    }

    /// Parses a `sep`-separated sequence, including both delimiters.
    /// The function `f` must consume tokens until reaching the next separator or
    /// closing bracket.
    #[track_caller]
    #[inline]
    fn parse_delim_seq<T>(
        &mut self,
        delim: Delimiter,
        sep: SeqSep,
        allow_empty: bool,
        f: impl FnMut(&mut Self) -> PResult<'sess, T>,
    ) -> PResult<'sess, BoxSlice<'ast, T>> {
        self.parse_unspanned_seq(
            TokenKind::OpenDelim(delim),
            TokenKind::CloseDelim(delim),
            sep,
            allow_empty,
            f,
        )
    }

    /// Parses a sequence, including both delimiters. The function
    /// `f` must consume tokens until reaching the next separator or
    /// closing bracket.
    #[track_caller]
    #[inline]
    fn parse_unspanned_seq<T>(
        &mut self,
        bra: TokenKind,
        ket: TokenKind,
        sep: SeqSep,
        allow_empty: bool,
        f: impl FnMut(&mut Self) -> PResult<'sess, T>,
    ) -> PResult<'sess, BoxSlice<'ast, T>> {
        self.expect(bra)?;
        self.parse_seq_to_end(ket, sep, allow_empty, f)
    }

    /// Parses a sequence, including only the closing delimiter. The function
    /// `f` must consume tokens until reaching the next separator or
    /// closing bracket.
    #[track_caller]
    #[inline]
    fn parse_seq_to_end<T>(
        &mut self,
        ket: TokenKind,
        sep: SeqSep,
        allow_empty: bool,
        f: impl FnMut(&mut Self) -> PResult<'sess, T>,
    ) -> PResult<'sess, BoxSlice<'ast, T>> {
        let (val, recovered) = self.parse_seq_to_before_end(ket, sep, allow_empty, f)?;
        if recovered == Recovered::No {
            self.expect(ket)?;
        }
        Ok(val)
    }

    /// Parses a sequence, not including the delimiters. The function
    /// `f` must consume tokens until reaching the next separator or
    /// closing bracket.
    #[track_caller]
    #[inline]
    fn parse_seq_to_before_end<T>(
        &mut self,
        ket: TokenKind,
        sep: SeqSep,
        allow_empty: bool,
        f: impl FnMut(&mut Self) -> PResult<'sess, T>,
    ) -> PResult<'sess, (BoxSlice<'ast, T>, Recovered)> {
        self.parse_seq_to_before_tokens(ket, sep, allow_empty, f)
    }

    /// Parses a sequence until the specified delimiters. The function
    /// `f` must consume tokens until reaching the next separator or
    /// closing bracket.
    #[track_caller]
    fn parse_seq_to_before_tokens<T>(
        &mut self,
        ket: TokenKind,
        sep: SeqSep,
        allow_empty: bool,
        mut f: impl FnMut(&mut Self) -> PResult<'sess, T>,
    ) -> PResult<'sess, (BoxSlice<'ast, T>, Recovered)> {
        let mut first = true;
        let mut recovered = Recovered::No;
        let mut trailing = false;
        let mut v = SmallVec::<[T; 8]>::new();

        if !allow_empty {
            v.push(f(self)?);
            first = false;
        }

        while !self.check(ket) {
            if let TokenKind::CloseDelim(..) | TokenKind::Eof = self.token.kind {
                break;
            }

            if let Some(sep_kind) = sep.sep {
                if first {
                    // no separator for the first element
                    first = false;
                } else {
                    // check for separator
                    match self.expect(sep_kind) {
                        Ok(recovered_) => {
                            if recovered_ == Recovered::Yes {
                                recovered = Recovered::Yes;
                                break;
                            }
                        }
                        Err(e) => return Err(e),
                    }

                    if self.check(ket) {
                        trailing = true;
                        break;
                    }
                }
            }

            v.push(f(self)?);
        }

        if let Some(sep_kind) = sep.sep {
            let open_close_delim = first && allow_empty;
            if !open_close_delim
                && sep.trailing_sep_required
                && !trailing
                && let Err(e) = self.expect(sep_kind)
            {
                e.emit();
            }
            if !sep.trailing_sep_allowed && trailing {
                let msg = format!("trailing `{sep_kind}` separator is not allowed");
                self.dcx().err(msg).span(self.prev_token.span).emit();
            }
        }

        Ok((self.alloc_smallvec(v), recovered))
    }

    /// Advance the parser by one token.
    pub fn bump(&mut self) {
        let next = self.next_token();
        if next.is_comment_or_doc() {
            return self.bump_trivia(next);
        }
        self.inlined_bump_with(next);
    }

    /// Advance the parser by one token using provided token as the next one.
    ///
    /// # Panics
    ///
    /// Panics if the provided token is a comment.
    pub fn bump_with(&mut self, next: Token) {
        self.inlined_bump_with(next);
    }

    /// This always-inlined version should only be used on hot code paths.
    #[inline(always)]
    fn inlined_bump_with(&mut self, next: Token) {
        #[cfg(debug_assertions)]
        if next.is_comment_or_doc() {
            self.dcx().bug("`bump_with` should not be used with comments").span(next.span).emit();
        }
        self.prev_token = std::mem::replace(&mut self.token, next);
        self.expected_tokens.clear();
        self.docs.clear();
    }

    /// Bumps comments and docs.
    ///
    /// Pushes docs to `self.docs`. Retrieve them with `parse_doc_comments`.
    #[cold]
    fn bump_trivia(&mut self, next: Token) {
        self.docs.clear();

        debug_assert!(next.is_comment_or_doc());
        self.prev_token = std::mem::replace(&mut self.token, next);
        while let Some((is_doc, doc)) = self.token.comment() {
            if is_doc {
                self.docs.push(doc);
            }
            // Don't set `prev_token` on purpose.
            self.token = self.next_token();
        }

        self.expected_tokens.clear();
    }

    /// Advances the internal `tokens` iterator, without updating the parser state.
    ///
    /// Use [`bump`](Self::bump) and [`token`](Self::token) instead.
    #[inline(always)]
    fn next_token(&mut self) -> Token {
        self.tokens.next().unwrap_or(Token::new(TokenKind::Eof, self.token.span))
    }

    /// Returns the token `dist` tokens ahead of the current one.
    ///
    /// [`Eof`](Token::EOF) will be returned if the look-ahead is any distance past the end of the
    /// tokens.
    #[inline]
    pub fn look_ahead(&self, dist: usize) -> Token {
        // Specialize for the common `dist` cases.
        match dist {
            0 => self.token,
            1 => self.look_ahead_full(1),
            2 => self.look_ahead_full(2),
            dist => self.look_ahead_full(dist),
        }
    }

    fn look_ahead_full(&self, dist: usize) -> Token {
        self.tokens
            .as_slice()
            .iter()
            .copied()
            .filter(|t| !t.is_comment_or_doc())
            .nth(dist - 1)
            .unwrap_or(Token::EOF)
    }

    /// Calls `f` with the token `dist` tokens ahead of the current one.
    ///
    /// See [`look_ahead`](Self::look_ahead) for more information.
    #[inline]
    pub fn look_ahead_with<R>(&self, dist: usize, f: impl FnOnce(Token) -> R) -> R {
        f(self.look_ahead(dist))
    }

    /// Runs `f` with the parser in a contract context.
    #[inline]
    fn in_contract<R>(&mut self, f: impl FnOnce(&mut Self) -> R) -> R {
        let old = std::mem::replace(&mut self.in_contract, true);
        let res = f(self);
        self.in_contract = old;
        res
    }

    /// Runs `f` with the parser in a Yul context.
    #[inline]
    fn in_yul<R>(&mut self, f: impl FnOnce(&mut Self) -> R) -> R {
        let old = std::mem::replace(&mut self.in_yul, true);
        let res = f(self);
        self.in_yul = old;
        res
    }

    /// Runs `f` with recursion depth tracking and limit enforcement.
    #[inline]
    pub fn with_recursion_limit<T>(
        &mut self,
        context: &str,
        f: impl FnOnce(&mut Self) -> PResult<'sess, T>,
    ) -> PResult<'sess, T> {
        self.recursion_depth += 1;
        let res = if self.recursion_depth > PARSER_RECURSION_LIMIT {
            Err(self.recursion_limit_reached(context))
        } else {
            f(self)
        };
        self.recursion_depth -= 1;
        res
    }

    #[cold]
    fn recursion_limit_reached(&mut self, context: &str) -> PErr<'sess> {
        let mut err = self.dcx().err("recursion limit reached").span(self.token.span);
        if !self.prev_token.span.is_dummy() {
            err = err.span_label(self.prev_token.span, format!("while parsing {context}"));
        }
        err
    }
}

/// Common parsing methods.
impl<'sess, 'ast> Parser<'sess, 'ast> {
    /// Provides a spanned parser.
    #[track_caller]
    pub fn parse_spanned<T>(
        &mut self,
        f: impl FnOnce(&mut Self) -> PResult<'sess, T>,
    ) -> PResult<'sess, (Span, T)> {
        let lo = self.token.span;
        let res = f(self);
        let span = lo.to(self.prev_token.span);
        match res {
            Ok(t) => Ok((span, t)),
            Err(e) if e.span.is_dummy() => Err(e.span(span)),
            Err(e) => Err(e),
        }
    }

    /// Parses contiguous doc comments. Can be empty.
    #[inline]
    pub fn parse_doc_comments(&mut self) -> DocComments<'ast> {
        if !self.docs.is_empty() { self.parse_doc_comments_inner() } else { Default::default() }
    }

    #[cold]
    fn parse_doc_comments_inner(&mut self) -> DocComments<'ast> {
<<<<<<< HEAD
        let comments = self.arena.alloc_slice_copy(&self.docs);
=======
        let docs = self.arena.alloc_thin_slice_copy((), &self.docs);
>>>>>>> b15dd0fb
        self.docs.clear();
        let natspec = self.parse_natspec(comments);
        DocComments { comments, natspec }
    }

    /// A naive parser implementation for `NatSpec` comments.
    ///
    /// Only validates that the grammar follows the NatSpec specification, but does not perform any
    /// validation against the documented AST item.
    fn parse_natspec(&mut self, comments: &[DocComment]) -> Option<ast::NatSpec<'ast>> {
        if comments.is_empty() {
            return None;
        }

        let mut items = SmallVec::<[ast::NatSpecItem; 8]>::new();
        let mut has_tags = false;

        let mut span: Option<Span> = None;
        let mut kind: Option<ast::NatSpecKind> = None;
        let mut content = String::new();

        fn flush_item(
            items: &mut SmallVec<[ast::NatSpecItem; 8]>,
            kind: &mut Option<ast::NatSpecKind>,
            content: &mut String,
            span: &mut Option<Span>,
        ) {
            if let Some(k) = kind.take() {
                let c = content.trim();
                if !c.is_empty() {
                    items.push(ast::NatSpecItem {
                        span: span.take().unwrap(),
                        kind: k,
                        content: Symbol::intern(c),
                    });
                }
            }
            content.clear();
        }

        for comment in comments {
            for line in comment.symbol.as_str().lines() {
                let mut trimmed = line.trim_start();
                if trimmed.starts_with('*') {
                    trimmed = &trimmed[1..].trim_start();
                }

                if trimmed.starts_with('@') {
                    has_tags = true;
                    flush_item(&mut items, &mut kind, &mut content, &mut span);

                    span = Some(comment.span);

                    let tag_line = &trimmed[1..];
                    let (tag, rest) =
                        tag_line.split_once(char::is_whitespace).unwrap_or((tag_line, ""));

                    let make_ident = |s: &str| Ident::new(Symbol::intern(s), comment.span);

                    let (k, c) = match tag {
                        "title" => (ast::NatSpecKind::Title, rest),
                        "author" => (ast::NatSpecKind::Author, rest),
                        "notice" => (ast::NatSpecKind::Notice, rest),
                        "dev" => (ast::NatSpecKind::Dev, rest),
                        "param" | "return" | "inheritdoc" => {
                            let (name, content) =
                                rest.split_once(char::is_whitespace).unwrap_or((rest, ""));
                            let ident = make_ident(name);
                            let kind = match tag {
                                "param" => ast::NatSpecKind::Param { tag: ident },
                                "return" => ast::NatSpecKind::Return { tag: ident },
                                "inheritdoc" => ast::NatSpecKind::Inheritdoc { tag: ident },
                                _ => unreachable!(),
                            };
                            (kind, content)
                        }
                        custom_tag => match custom_tag.strip_prefix("custom:") {
                            Some(n) => (ast::NatSpecKind::Custom { tag: make_ident(n) }, rest),
                            None => {
                                self.dcx()
                                    .err(format!("invalid natspec tag '@{custom_tag}', custom tags must use format '@custom:name'"))
                                    .span(comment.span)
                                    .emit();
                                (ast::NatSpecKind::Custom { tag: make_ident("") }, rest)
                            }
                        },
                    };

                    kind = Some(k);
                    content.push_str(c);
                } else if kind.is_some() {
                    if !content.is_empty() {
                        content.push('\n');
                    }
                    content.push_str(trimmed);
                    if let Some(s) = &mut span {
                        *s = s.to(comment.span);
                    }
                }
            }
        }
        flush_item(&mut items, &mut kind, &mut content, &mut span);

        if !has_tags {
            return None;
        }

        Some(ast::NatSpec {
            span: Span::join_first_last(items.iter().map(|i| i.span)),
            items: self.alloc_smallvec(items),
        })
    }

    /// Parses a qualified identifier: `foo.bar.baz`.
    #[track_caller]
    pub fn parse_path(&mut self) -> PResult<'sess, AstPath<'ast>> {
        let first = self.parse_ident()?;
        self.parse_path_with(first)
    }

    /// Parses a qualified identifier starting with the given identifier.
    #[track_caller]
    pub fn parse_path_with(&mut self, first: Ident) -> PResult<'sess, AstPath<'ast>> {
        if self.in_yul {
            self.parse_path_with_f(first, Self::parse_yul_path_ident)
        } else {
            self.parse_path_with_f(first, Self::parse_ident)
        }
    }

    /// Parses either an identifier or a Yul EVM builtin.
    fn parse_yul_path_ident(&mut self) -> PResult<'sess, Ident> {
        let ident = self.ident_or_err(true)?;
        if !ident.is_yul_evm_builtin() && ident.is_reserved(true) {
            self.expected_ident_found_err().emit();
        }
        self.bump();
        Ok(ident)
    }

    /// Parses a qualified identifier: `foo.bar.baz`.
    #[track_caller]
    pub fn parse_path_any(&mut self) -> PResult<'sess, AstPath<'ast>> {
        let first = self.parse_ident_any()?;
        self.parse_path_with_f(first, Self::parse_ident_any)
    }

    /// Parses a qualified identifier starting with the given identifier.
    #[track_caller]
    fn parse_path_with_f(
        &mut self,
        first: Ident,
        mut f: impl FnMut(&mut Self) -> PResult<'sess, Ident>,
    ) -> PResult<'sess, AstPath<'ast>> {
        if !self.check_noexpect(TokenKind::Dot) {
            return Ok(self.alloc_path(&[first]));
        }

        let mut path = SmallVec::<[_; 4]>::new();
        path.push(first);
        while self.eat(TokenKind::Dot) {
            path.push(f(self)?);
        }
        Ok(self.alloc_path(&path))
    }

    /// Parses an identifier.
    #[track_caller]
    pub fn parse_ident(&mut self) -> PResult<'sess, Ident> {
        self.parse_ident_common(true)
    }

    /// Parses an identifier. Does not check if the identifier is a reserved keyword.
    #[track_caller]
    pub fn parse_ident_any(&mut self) -> PResult<'sess, Ident> {
        let ident = self.ident_or_err(true)?;
        self.bump();
        Ok(ident)
    }

    /// Parses an optional identifier.
    #[track_caller]
    pub fn parse_ident_opt(&mut self) -> PResult<'sess, Option<Ident>> {
        if self.check_ident() { self.parse_ident().map(Some) } else { Ok(None) }
    }

    #[track_caller]
    fn parse_ident_common(&mut self, recover: bool) -> PResult<'sess, Ident> {
        let ident = self.ident_or_err(recover)?;
        if ident.is_reserved(self.in_yul) {
            let err = self.expected_ident_found_err();
            if recover {
                err.emit();
            } else {
                return Err(err);
            }
        }
        self.bump();
        Ok(ident)
    }

    /// Returns Ok if the current token is an identifier. Does not advance the parser.
    #[track_caller]
    fn ident_or_err(&mut self, recover: bool) -> PResult<'sess, Ident> {
        match self.token.ident() {
            Some(ident) => Ok(ident),
            None => self.expected_ident_found(recover),
        }
    }

    #[cold]
    #[track_caller]
    fn expected_ident_found(&mut self, recover: bool) -> PResult<'sess, Ident> {
        self.expected_ident_found_other(self.token, recover)
    }

    #[cold]
    #[track_caller]
    fn expected_ident_found_other(&mut self, token: Token, recover: bool) -> PResult<'sess, Ident> {
        let msg = format!("expected identifier, found {}", token.full_description());
        let span = token.span;
        let mut err = self.dcx().err(msg).span(span);

        let mut recovered_ident = None;

        let suggest_remove_comma = token.kind == TokenKind::Comma && self.look_ahead(1).is_ident();
        if suggest_remove_comma {
            if recover {
                self.bump();
                recovered_ident = self.ident_or_err(false).ok();
            }
            err = err.span_help(span, "remove this comma");
        }

        if recover && let Some(ident) = recovered_ident {
            err.emit();
            return Ok(ident);
        }
        Err(err)
    }

    #[cold]
    #[track_caller]
    fn expected_ident_found_err(&mut self) -> PErr<'sess> {
        self.expected_ident_found(false).unwrap_err()
    }
}<|MERGE_RESOLUTION|>--- conflicted
+++ resolved
@@ -868,11 +868,7 @@
 
     #[cold]
     fn parse_doc_comments_inner(&mut self) -> DocComments<'ast> {
-<<<<<<< HEAD
-        let comments = self.arena.alloc_slice_copy(&self.docs);
-=======
-        let docs = self.arena.alloc_thin_slice_copy((), &self.docs);
->>>>>>> b15dd0fb
+        let comments = self.arena.alloc_thin_slice_copy((), &self.docs);
         self.docs.clear();
         let natspec = self.parse_natspec(comments);
         DocComments { comments, natspec }
