--- conflicted
+++ resolved
@@ -871,14 +871,6 @@
     /// Parses contiguous doc comments. Can be empty.
     #[inline]
     pub fn parse_doc_comments(&mut self) -> DocComments<'ast> {
-<<<<<<< HEAD
-        if !self.docs.is_empty() {
-            let comments = std::mem::take(&mut self.docs);
-            self.alloc_vec(comments).into()
-        } else {
-            Default::default()
-        }
-=======
         if !self.docs.is_empty() { self.parse_doc_comments_inner() } else { Default::default() }
     }
 
@@ -890,7 +882,6 @@
         let docs = unsafe { self.arena.alloc_thin_slice_unchecked((), &self.docs) };
         self.docs.clear();
         docs.into()
->>>>>>> e86e636b
     }
 
     /// Parses a qualified identifier: `foo.bar.baz`.
@@ -1103,13 +1094,8 @@
             let (tag, rest_start) = split_once_ws(content, bytes, tag_start, line_end);
 
             // Calculate span: from '@' to end of tag name.
-<<<<<<< HEAD
-            let tag_lo = comment_span.lo().0 + PREFIX_BYTES + (line_start + tag_offset) as u32;
-            let tag_hi = tag_lo + tag.len() as u32 + 1; // +1 for '@'
-=======
             let tag_lo = comment_span.lo().0 + PREFIX_BYTES + 1 + (line_start + tag_offset) as u32; // +1 for '@'
             let tag_hi = tag_lo + tag.len() as u32;
->>>>>>> e86e636b
             span = Some(Span::new(BytePos(tag_lo), BytePos(tag_hi)));
             content_start = rest_start;
 
@@ -1125,13 +1111,9 @@
                     let ident = Ident::new(Symbol::intern(name), comment_span);
                     match tag {
                         "param" => ast::NatSpecKind::Param { name: ident },
-<<<<<<< HEAD
                         "return" => ast::NatSpecKind::Return {
                             name: if content_start_pos == line_end { None } else { Some(ident) },
                         },
-=======
-                        "return" => ast::NatSpecKind::Return { name: ident },
->>>>>>> e86e636b
                         "inheritdoc" => ast::NatSpecKind::Inheritdoc { contract: ident },
                         _ => unreachable!(),
                     }
@@ -1175,21 +1157,6 @@
     start: usize,
     end: usize,
 ) -> (&'a str, usize) {
-<<<<<<< HEAD
-    let ws_pos = memchr::memchr3(b' ', b'\t', b'\r', &bytes[start..end])
-        .map(|offset| start + offset)
-        .unwrap_or(end);
-
-    if ws_pos < end {
-        let rest_start = bytes[ws_pos..end]
-            .iter()
-            .position(|&b| !matches!(b, b' ' | b'\t' | b'\r'))
-            .map(|offset| ws_pos + offset)
-            .unwrap_or(end);
-        (&content[start..ws_pos], rest_start)
-    } else {
-        (&content[start..ws_pos], end)
-=======
     if let Some(ws_pos) =
         memchr::memchr3(b' ', b'\t', b'\r', &bytes[start..end]).map(|offset| start + offset)
     {
@@ -1197,7 +1164,6 @@
         (&content[start..ws_pos], ws_pos + (rest.len() - rest.trim_ascii_start().len()))
     } else {
         (&content[start..end], end)
->>>>>>> e86e636b
     }
 }
 
@@ -1223,13 +1189,9 @@
             ast::NatSpecKind::Notice if kind == "notice" => None,
             ast::NatSpecKind::Dev if kind == "dev" => None,
             ast::NatSpecKind::Param { name } if kind == "param" => Some(name.name.as_str()),
-<<<<<<< HEAD
             ast::NatSpecKind::Return { name } if kind == "return" => {
                 name.as_ref().map(|n| n.name.as_str())
             }
-=======
-            ast::NatSpecKind::Return { name } if kind == "return" => Some(name.name.as_str()),
->>>>>>> e86e636b
             ast::NatSpecKind::Inheritdoc { contract } if kind == "inheritdoc" => {
                 Some(contract.name.as_str())
             }
@@ -1278,34 +1240,19 @@
                 check_natspec_item(sm, natspec_items[i].0, natspec_items[i].1, snip, kind, name, content)
             };
 
-<<<<<<< HEAD
-            check(0, "@title", "title", None, Some("MyContract"));
-            check(1, "@author", "author", None, Some("Alice"));
-            check(2, "@notice", "notice", None, Some("This is a notice"));
-=======
             check(0, "title", "title", None, Some("MyContract"));
             check(1, "author", "author", None, Some("Alice"));
             check(2, "notice", "notice", None, Some("This is a notice"));
->>>>>>> e86e636b
             let span3 = sm.span_to_snippet(natspec_items[3].1.span).unwrap();
             check(3, &span3, "notice", None, Some("that spans multiple lines"));
             let span4 = sm.span_to_snippet(natspec_items[4].1.span).unwrap();
             check(4, &span4, "notice", None, Some("and continues here"));
-<<<<<<< HEAD
-            check(5, "@dev", "dev", None, Some("This is dev documentation"));
-            check(6, "@param", "param", Some("x"), Some("The input parameter"));
-            check(7, "@return", "return", Some("result"), Some("The return value"));
-            check(8, "@inheritdoc", "inheritdoc", Some("BaseContract"), Some(""));
-            check(9, "@custom:security", "custom", Some("security"), Some("High priority"));
-            check(10, "@solidity", "internal", Some("solidity"), Some("memory-safe"));
-=======
             check(5, "dev", "dev", None, Some("This is dev documentation"));
             check(6, "param", "param", Some("x"), Some("The input parameter"));
             check(7, "return", "return", Some("result"), Some("The return value"));
             check(8, "inheritdoc", "inheritdoc", Some("BaseContract"), Some(""));
             check(9, "custom:security", "custom", Some("security"), Some("High priority"));
             check(10, "solidity", "internal", Some("solidity"), Some("memory-safe"));
->>>>>>> e86e636b
 
             assert_eq!(sm.span_to_snippet(docs.span()).unwrap(), "/// @title MyContract\n/// @author Alice\n/// @notice This is a notice\n/// that spans multiple lines\n/// and continues here\n/// @dev This is dev documentation\n/// @param x The input parameter\n/// @return result The return value\n/// @inheritdoc BaseContract\n/// @custom:security High priority\n/// @solidity memory-safe");
         });
@@ -1348,17 +1295,6 @@
                 check_natspec_item(sm, sym, &items[i], span, kind, name, content)
             };
 
-<<<<<<< HEAD
-            check(0, "@title", "title", None, Some("MyContract"));
-            check(1, "@author", "author", None, Some("Alice"));
-            check(2, "@notice", "notice", None, Some("This is a notice\n * that spans multiple lines\n * and continues here"));
-            check(3, "@dev", "dev", None, Some("This is dev documentation"));
-            check(4, "@param", "param", Some("x"), Some("The input parameter"));
-            check(5, "@return", "return", Some("result"), Some("The return value"));
-            check(6, "@inheritdoc", "inheritdoc", Some("BaseContract"), Some(""));
-            check(7, "@custom:security", "custom", Some("security"), Some("High priority"));
-            check(8, "@src", "internal", Some("src"), Some("0:123:456"));
-=======
             check(0, "title", "title", None, Some("MyContract"));
             check(1, "author", "author", None, Some("Alice"));
             check(2, "notice", "notice", None, Some("This is a notice\n * that spans multiple lines\n * and continues here"));
@@ -1368,7 +1304,6 @@
             check(6, "inheritdoc", "inheritdoc", Some("BaseContract"), Some(""));
             check(7, "custom:security", "custom", Some("security"), Some("High priority"));
             check(8, "src", "internal", Some("src"), Some("0:123:456"));
->>>>>>> e86e636b
 
             assert_eq!(sm.span_to_snippet(docs.span()).unwrap(), "/**\n * @title MyContract\n * @author Alice\n * @notice This is a notice\n * that spans multiple lines\n * and continues here\n * @dev This is dev documentation\n * @param x The input parameter\n * @return result The return value\n * @inheritdoc BaseContract\n * @custom:security High priority\n * @src 0:123:456\n */");
         });
