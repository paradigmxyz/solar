--- conflicted
+++ resolved
@@ -252,19 +252,8 @@
     #[cold]
     #[track_caller]
     pub fn unexpected_error(&mut self) -> PErr<'sess> {
-<<<<<<< HEAD
         match self.expected_one_of_not_found(&[], &[]) {
-            Ok(b) => unreachable!("`unexpected()` returned Ok({b})"),
-=======
-        #[cold]
-        #[inline(never)]
-        #[track_caller]
-        fn unexpected_ok(b: Recovered) -> ! {
-            unreachable!("`unexpected()` returned Ok({b:?})")
-        }
-        match self.expect_one_of(&[], &[]) {
-            Ok(b) => unexpected_ok(b),
->>>>>>> c4fd1f52
+            Ok(b) => unreachable!("`unexpected()` returned Ok({b:?})"),
             Err(e) => e,
         }
     }
@@ -272,49 +261,10 @@
     /// Expects and consumes the token `t`. Signals an error if the next token is not `t`.
     #[inline]
     #[track_caller]
-<<<<<<< HEAD
-    pub fn expect(&mut self, tok: TokenKind) -> PResult<'sess, bool /* recovered */> {
+    pub fn expect(&mut self, tok: TokenKind) -> PResult<'sess, Recovered> {
         if self.check_noexpect(tok) {
             self.bump();
-            Ok(false)
-=======
-    pub fn expect(&mut self, tok: TokenKind) -> PResult<'sess, Recovered> {
-        if self.expected_tokens.is_empty() {
-            if self.check_noexpect(tok) {
-                self.bump();
-                Ok(Recovered::No)
-            } else {
-                Err(self.unexpected_error_with(tok))
-            }
-        } else {
-            self.expect_one_of(&[tok], &[])
-        }
-    }
-
-    /// Creates a [`PErr`] for an unexpected token `t`.
-    #[track_caller]
-    fn unexpected_error_with(&mut self, t: TokenKind) -> PErr<'sess> {
-        let prev_span = if self.prev_token.span.is_dummy() {
-            // We don't want to point at the following span after a dummy span.
-            // This happens when the parser finds an empty token stream.
-            self.token.span
-        } else if self.token.is_eof() {
-            // EOF, don't want to point at the following char, but rather the last token.
-            self.prev_token.span
-        } else {
-            self.prev_token.span.shrink_to_hi()
-        };
-        let span = self.token.span;
-
-        let this_token_str = self.token.full_description();
-        let label_exp = format!("expected `{t}`");
-        let msg = format!("{label_exp}, found {this_token_str}");
-        let mut err = self.dcx().err(msg).span(span);
-        if !self.sess.source_map().is_multiline(prev_span.until(span)) {
-            // When the spans are in the same line, it means that the only content
-            // between them is whitespace, point only at the found token.
-            err = err.span_label(span, label_exp);
->>>>>>> c4fd1f52
+            Ok(Recovered::No)
         } else {
             self.expected_one_of_not_found(std::slice::from_ref(&tok), &[])
         }
@@ -334,15 +284,7 @@
             Ok(Recovered::No)
         } else if inedible.contains(&self.token.kind) {
             // leave it in the input
-<<<<<<< HEAD
-            Ok(false)
-=======
             Ok(Recovered::No)
-        } else if self.token.kind != TokenKind::Eof
-            && self.last_unexpected_token_span == Some(self.token.span)
-        {
-            panic!("called unexpected twice on the same token");
->>>>>>> c4fd1f52
         } else {
             self.expected_one_of_not_found(edible, inedible)
         }
@@ -354,17 +296,13 @@
         &mut self,
         edible: &[TokenKind],
         inedible: &[TokenKind],
-<<<<<<< HEAD
-    ) -> PResult<'sess, bool> {
+    ) -> PResult<'sess, Recovered> {
         if self.token.kind != TokenKind::Eof
             && self.last_unexpected_token_span == Some(self.token.span)
         {
             panic!("called unexpected twice on the same token");
         }
 
-=======
-    ) -> PResult<'sess, Recovered> {
->>>>>>> c4fd1f52
         let mut expected = edible
             .iter()
             .chain(inedible)
@@ -690,18 +628,8 @@
         sep: SeqSep,
         allow_empty: bool,
         f: impl FnMut(&mut Self) -> PResult<'sess, T>,
-<<<<<<< HEAD
-    ) -> PResult<'sess, (Box<'ast, [T]>, bool /* recovered */)> {
+    ) -> PResult<'sess, (Box<'ast, [T]>, Recovered)> {
         self.parse_seq_to_before_tokens(ket, sep, allow_empty, f)
-=======
-    ) -> PResult<'sess, (Box<'ast, [T]>, Recovered)> {
-        self.parse_seq_to_before_tokens(&[ket], sep, allow_empty, f)
-    }
-
-    /// Checks if the next token is contained within `kets`, and returns `true` if so.
-    fn check_any(&mut self, kets: &[TokenKind]) -> bool {
-        kets.iter().any(|&k| self.check(k))
->>>>>>> c4fd1f52
     }
 
     /// Parses a sequence until the specified delimiters. The function
