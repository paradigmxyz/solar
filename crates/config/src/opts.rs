--- conflicted
+++ resolved
@@ -288,7 +288,14 @@
     #[cfg_attr(feature = "clap", arg(long))]
     pub ast_stats: bool,
 
-<<<<<<< HEAD
+    /// Run the span visitor after parsing.
+    #[cfg_attr(feature = "clap", arg(long))]
+    pub span_visitor: bool,
+
+    /// Print contracts' max storage sizes.
+    #[cfg_attr(feature = "clap", arg(long))]
+    pub print_max_storage_sizes: bool,
+
     /// Type check the program. WIP.
     #[cfg_attr(feature = "clap", arg(long))]
     pub typeck: bool,
@@ -296,16 +303,6 @@
     // ----------------------------------------
     // Please add new options above this point!
     // ----------------------------------------
-=======
-    /// Run the span visitor after parsing.
-    #[cfg_attr(feature = "clap", arg(long))]
-    pub span_visitor: bool,
-
-    /// Print contracts' max storage sizes.
-    #[cfg_attr(feature = "clap", arg(long))]
-    pub print_max_storage_sizes: bool,
-
->>>>>>> 0ff7d1ad
     /// Print help.
     #[cfg_attr(feature = "clap", arg(long, action = clap::ArgAction::Help))]
     pub help: (),
