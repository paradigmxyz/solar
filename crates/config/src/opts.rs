//! Solar CLI arguments.

use crate::{
    ColorChoice, CompilerOutput, CompilerStage, Dump, ErrorFormat, EvmVersion, HumanEmitterKind,
    ImportRemapping, Language, Threads,
};
use std::{num::NonZeroUsize, path::PathBuf};

#[cfg(feature = "clap")]
use clap::{Parser, ValueHint};

// TODO: implement `allow_paths`.

/// Blazingly fast Solidity compiler.
#[derive(Clone, Debug, Default)]
#[cfg_attr(feature = "clap", derive(Parser))]
#[cfg_attr(feature = "clap", command(
    name = "solar",
    version = crate::version::SHORT_VERSION,
    long_version = crate::version::LONG_VERSION,
    arg_required_else_help = true,
))]
#[allow(clippy::manual_non_exhaustive)]
pub struct Opts {
    /// Files to compile, or import remappings.
    ///
    /// `-` specifies standard input.
    ///
    /// Import remappings are specified as `[context:]prefix=path`.
    /// See <https://docs.soliditylang.org/en/latest/path-resolution.html#import-remapping>.
    // NOTE: Remappings are parsed away into the `import_remappings` field. Use that instead.
    #[cfg_attr(feature = "clap", arg(value_hint = ValueHint::FilePath))]
    pub input: Vec<String>,
    /// Import remappings.
    ///
    /// This is either added manually when constructing the session or parsed from `input` into
    /// this field.
    ///
    /// See <https://docs.soliditylang.org/en/latest/path-resolution.html#import-remapping>.
    #[cfg_attr(feature = "clap", arg(skip))]
    pub import_remappings: Vec<ImportRemapping>,
    /// Use the given path as the root of the source tree.
    #[cfg_attr(
        feature = "clap",
        arg(
            help_heading = "Input options",
            long,
            value_hint = ValueHint::DirPath,
        )
    )]
    pub base_path: Option<PathBuf>,
    /// Directory to search for files.
    ///
    /// Can be used multiple times.
    #[cfg_attr(
        feature = "clap",
        arg(
            help_heading = "Input options",
            name = "include-path",
            value_name = "INCLUDE_PATH",
            long,
            short = 'I',
            alias = "import-path",
            value_hint = ValueHint::DirPath,
        )
    )]
    pub include_paths: Vec<PathBuf>,
    /// Allow a given path for imports.
    #[cfg_attr(
        feature = "clap",
        arg(
            help_heading = "Input options",
            long,
            value_delimiter = ',',
            value_hint = ValueHint::DirPath,
        )
    )]
    pub allow_paths: Vec<PathBuf>,
    /// Source code language. Only Solidity is currently implemented.
    #[cfg_attr(
        feature = "clap",
        arg(help_heading = "Input options", long, value_enum, default_value_t, hide = true)
    )]
    pub language: Language,

    /// Number of threads to use. Zero specifies the number of logical cores.
    #[cfg_attr(feature = "clap", arg(long, short = 'j', visible_alias = "jobs", default_value_t))]
    pub threads: Threads,
    /// EVM version.
    #[cfg_attr(feature = "clap", arg(long, value_enum, default_value_t))]
    pub evm_version: EvmVersion,
    /// Stop execution after the given compiler stage.
    #[cfg_attr(feature = "clap", arg(long, value_enum))]
    pub stop_after: Option<CompilerStage>,

    /// Directory to write output files.
    #[cfg_attr(feature = "clap", arg(long, value_hint = ValueHint::DirPath))]
    pub out_dir: Option<PathBuf>,
    /// Comma separated list of types of output for the compiler to emit.
    #[cfg_attr(feature = "clap", arg(long, value_delimiter = ','))]
    pub emit: Vec<CompilerOutput>,

    /// Coloring.
    #[cfg_attr(
        feature = "clap",
        arg(help_heading = "Display options", long, value_parser = ColorChoiceValueParser::default(), default_value = "auto")
    )]
    pub color: ColorChoice,
    /// Use verbose output.
    #[cfg_attr(feature = "clap", arg(help_heading = "Display options", long, short))]
    pub verbose: bool,
    /// Pretty-print JSON output.
    ///
    /// Does not include errors. See `--pretty-json-err`.
    #[cfg_attr(feature = "clap", arg(help_heading = "Display options", long))]
    pub pretty_json: bool,
    /// Pretty-print error JSON output.
    #[cfg_attr(feature = "clap", arg(help_heading = "Display options", long))]
    pub pretty_json_err: bool,
    /// How errors and other messages are produced.
    #[cfg_attr(
        feature = "clap",
        arg(help_heading = "Display options", long, value_enum, default_value_t)
    )]
    pub error_format: ErrorFormat,
    /// Human-readable error message style.
    #[cfg_attr(
        feature = "clap",
        arg(
            help_heading = "Display options",
            long,
            value_name = "VALUE",
            value_enum,
            default_value_t
        )
    )]
    pub error_format_human: HumanEmitterKind,
    /// Terminal width for error message formatting.
    #[cfg_attr(
        feature = "clap",
        arg(help_heading = "Display options", long, value_name = "WIDTH")
    )]
    pub diagnostic_width: Option<usize>,
    /// Whether to disable warnings.
    #[cfg_attr(feature = "clap", arg(help_heading = "Display options", long))]
    pub no_warnings: bool,

    /// Unstable flags. WARNING: these are completely unstable, and may change at any time.
    ///
    /// See `-Zhelp` for more details.
    #[doc(hidden)]
    #[cfg_attr(feature = "clap", arg(id = "unstable-features", value_name = "FLAG", short = 'Z'))]
    pub _unstable: Vec<String>,

    /// Parsed unstable flags.
    #[cfg_attr(feature = "clap", arg(skip))]
    pub unstable: UnstableOpts,

    // Allows `Opts { x: y, ..Default::default() }`.
    #[doc(hidden)]
    #[cfg_attr(feature = "clap", arg(skip))]
    pub _non_exhaustive: (),
}

impl Opts {
    /// Returns the number of threads to use.
    #[inline]
    pub fn threads(&self) -> NonZeroUsize {
        self.threads.0
    }

    /// Finishes argument parsing.
    #[cfg(feature = "clap")]
    pub fn finish(&mut self) -> Result<(), clap::Error> {
        self.import_remappings = self
            .input
            .iter()
            .filter(|s| s.contains('='))
            .map(|s| {
                s.parse::<ImportRemapping>().map_err(|e| {
                    make_clap_error(
                        clap::error::ErrorKind::InvalidValue,
                        format!("invalid remapping {s:?}: {e}"),
                    )
                })
            })
            .collect::<Result<_, _>>()?;
        self.input.retain(|s| !s.contains('='));

        if !self._unstable.is_empty() {
            let hack = self._unstable.iter().map(|s| format!("--{s}"));
            let args = std::iter::once(String::new()).chain(hack);
            self.unstable = UnstableOpts::try_parse_from(args).map_err(|e| {
                override_clap_message(e, |s| {
                    s.replace("solar-config", "solar").replace("error:", "").replace("--", "-Z")
                })
            })?;
        }

        Ok(())
    }
}

// Ideally would be clap::Error::raw but it never prints styled text.
#[cfg(feature = "clap")]
fn override_clap_message(e: clap::Error, f: impl FnOnce(String) -> String) -> clap::Error {
    let msg = f(e.render().ansi().to_string());
    let msg = msg.trim();
    make_clap_error(e.kind(), msg)
}

#[cfg(feature = "clap")]
fn make_clap_error(kind: clap::error::ErrorKind, message: impl std::fmt::Display) -> clap::Error {
    <Opts as clap::CommandFactory>::command().error(kind, message)
}

#[cfg(feature = "clap")]
#[derive(Clone, Default)]
struct ColorChoiceValueParser(clap::builder::EnumValueParser<clap::ColorChoice>);

#[cfg(feature = "clap")]
impl clap::builder::TypedValueParser for ColorChoiceValueParser {
    type Value = ColorChoice;

    fn parse_ref(
        &self,
        cmd: &clap::Command,
        arg: Option<&clap::Arg>,
        value: &std::ffi::OsStr,
    ) -> Result<Self::Value, clap::Error> {
        self.0.parse_ref(cmd, arg, value).map(map_color_choice)
    }

    fn possible_values(
        &self,
    ) -> Option<Box<dyn Iterator<Item = clap::builder::PossibleValue> + '_>> {
        self.0.possible_values()
    }
}

#[cfg(feature = "clap")]
fn map_color_choice(c: clap::ColorChoice) -> ColorChoice {
    match c {
        clap::ColorChoice::Auto => ColorChoice::Auto,
        clap::ColorChoice::Always => ColorChoice::Always,
        clap::ColorChoice::Never => ColorChoice::Never,
    }
}

/// Internal options.
#[derive(Clone, Debug, Default)]
#[cfg_attr(feature = "clap", derive(Parser))]
#[cfg_attr(feature = "clap", clap(
    disable_help_flag = true,
    before_help = concat!(
        "List of all unstable flags.\n",
        "WARNING: these are completely unstable, and may change at any time!",
    ),
    help_template = "{before-help}{all-args}"
))]
#[allow(clippy::manual_non_exhaustive)]
pub struct UnstableOpts {
    /// Enables UI testing mode.
    #[cfg_attr(feature = "clap", arg(long))]
    pub ui_testing: bool,

    /// Prints a note for every diagnostic that is emitted with the creation and emission location.
    ///
    /// This is enabled by default on debug builds.
    #[cfg_attr(feature = "clap", arg(long))]
    pub track_diagnostics: bool,

    /// Enables parsing Yul files for testing.
    #[cfg_attr(feature = "clap", arg(long))]
    pub parse_yul: bool,

    /// Disables import resolution.
    #[cfg_attr(feature = "clap", arg(long))]
    pub no_resolve_imports: bool,

    /// Print additional information about the compiler's internal state.
    ///
    /// Valid kinds are `ast` and `hir`.
    #[cfg_attr(feature = "clap", arg(long, require_equals = true, value_name = "KIND[=PATHS...]"))]
    pub dump: Option<Dump>,

    /// Print AST stats.
    #[cfg_attr(feature = "clap", arg(long))]
    pub ast_stats: bool,

<<<<<<< HEAD
    /// Print contract's max storage size.
    #[cfg_attr(feature = "clap", arg(long))]
    pub print_contract_max_storage_size: bool,
=======
    /// Run the span visitor after parsing.
    #[cfg_attr(feature = "clap", arg(long))]
    pub span_visitor: bool,
>>>>>>> d455050e

    /// Print help.
    #[cfg_attr(feature = "clap", arg(long, action = clap::ArgAction::Help))]
    pub help: (),

    // Allows `UnstableOpts { x: y, ..Default::default() }`.
    #[doc(hidden)]
    #[cfg_attr(feature = "clap", arg(skip))]
    pub _non_exhaustive: (),

    #[cfg(test)]
    #[cfg_attr(feature = "clap", arg(long))]
    pub test_bool: bool,

    #[cfg(test)]
    #[cfg_attr(feature = "clap", arg(long))]
    pub test_value: Option<usize>,
}

#[cfg(all(test, feature = "clap"))]
mod tests {
    use super::*;
    use clap::CommandFactory;

    #[test]
    fn verify_cli() {
        Opts::command().debug_assert();
        let _ = Opts::default();
        let _ = Opts { evm_version: EvmVersion::Berlin, ..Default::default() };

        UnstableOpts::command().debug_assert();
        let _ = UnstableOpts::default();
        let _ = UnstableOpts { ast_stats: false, ..Default::default() };
    }

    #[test]
    fn unstable_features() {
        fn parse(args: &[&str]) -> Result<UnstableOpts, impl std::fmt::Debug> {
            struct UnwrapDisplay<T>(T);
            impl<T: std::fmt::Display> std::fmt::Debug for UnwrapDisplay<T> {
                fn fmt(&self, f: &mut std::fmt::Formatter<'_>) -> std::fmt::Result {
                    write!(f, "\n{}", self.0)
                }
            }
            (|| {
                let mut opts = Opts::try_parse_from(args)?;
                opts.finish()?;
                Ok::<_, clap::Error>(opts.unstable)
            })()
            .map_err(|e| UnwrapDisplay(e.render().ansi().to_string()))
        }

        let unstable = parse(&["solar", "a.sol"]).unwrap();
        assert!(!unstable.test_bool);

        let unstable = parse(&["solar", "-Ztest-bool", "a.sol"]).unwrap();
        assert!(unstable.test_bool);
        let unstable = parse(&["solar", "-Z", "test-bool", "a.sol"]).unwrap();
        assert!(unstable.test_bool);

        assert!(parse(&["solar", "-Ztest-value", "a.sol"]).is_err());
        assert!(parse(&["solar", "-Z", "test-value", "a.sol"]).is_err());
        assert!(parse(&["solar", "-Ztest-value", "2", "a.sol"]).is_err());
        let unstable = parse(&["solar", "-Ztest-value=2", "a.sol"]).unwrap();
        assert_eq!(unstable.test_value, Some(2));
        let unstable = parse(&["solar", "-Z", "test-value=2", "a.sol"]).unwrap();
        assert_eq!(unstable.test_value, Some(2));

        let unstable = parse(&["solar", "-Zast-stats", "a.sol"]).unwrap();
        assert!(unstable.ast_stats);
    }
}<|MERGE_RESOLUTION|>--- conflicted
+++ resolved
@@ -288,15 +288,13 @@
     #[cfg_attr(feature = "clap", arg(long))]
     pub ast_stats: bool,
 
-<<<<<<< HEAD
+    /// Run the span visitor after parsing.
+    #[cfg_attr(feature = "clap", arg(long))]
+    pub span_visitor: bool,
+
     /// Print contract's max storage size.
     #[cfg_attr(feature = "clap", arg(long))]
     pub print_contract_max_storage_size: bool,
-=======
-    /// Run the span visitor after parsing.
-    #[cfg_attr(feature = "clap", arg(long))]
-    pub span_visitor: bool,
->>>>>>> d455050e
 
     /// Print help.
     #[cfg_attr(feature = "clap", arg(long, action = clap::ArgAction::Help))]
