--- conflicted
+++ resolved
@@ -1,12 +1,8 @@
 use super::{Box, Lit, SubDenomination, Type};
 use crate::BoxSlice;
 use either::Either;
-<<<<<<< HEAD
+use solar_data_structures::trustme;
 use solar_interface::{Ident, Span, SpannedOption};
-=======
-use solar_data_structures::trustme;
-use solar_interface::{Ident, Span};
->>>>>>> b5532628
 use std::fmt;
 
 /// A list of named arguments: `{a: "1", b: 2}`.
@@ -33,13 +29,9 @@
     /// Peels off unnecessary parentheses from the expression.
     pub fn peel_parens(&self) -> &Self {
         let mut expr = self;
-<<<<<<< HEAD
-        while let ExprKind::Tuple([SpannedOption::Some(inner)]) = &expr.kind {
-=======
         while let ExprKind::Tuple(x) = &expr.kind
-            && let [Some(inner)] = x.as_slice()
+            && let [SpannedOption::Some(inner)] = x.as_slice()
         {
->>>>>>> b5532628
             expr = inner;
         }
         expr
@@ -48,15 +40,11 @@
     /// Peels off unnecessary parentheses from the expression.
     pub fn peel_parens_mut(&mut self) -> &mut Self {
         let mut expr = self;
-<<<<<<< HEAD
-        while let ExprKind::Tuple([SpannedOption::Some(inner)]) = expr.kind {
-=======
         // SAFETY: This is a bug in the compiler. This works when `x` is a slice and we can inline
         // into one pattern.
         while let ExprKind::Tuple(x) = &mut unsafe { trustme::decouple_lt_mut(expr) }.kind
-            && let [Some(inner)] = x.as_mut_slice()
+            && let [SpannedOption::Some(inner)] = x.as_mut_slice()
         {
->>>>>>> b5532628
             expr = inner;
         }
         expr
@@ -119,11 +107,7 @@
     Ternary(Box<'ast, Expr<'ast>>, Box<'ast, Expr<'ast>>, Box<'ast, Expr<'ast>>),
 
     /// A tuple expression: `(a,,, b, c, d)`.
-<<<<<<< HEAD
-    Tuple(Box<'ast, [SpannedOption<Box<'ast, Expr<'ast>>>]>),
-=======
-    Tuple(BoxSlice<'ast, Option<Box<'ast, Expr<'ast>>>>),
->>>>>>> b5532628
+    Tuple(BoxSlice<'ast, SpannedOption<Box<'ast, Expr<'ast>>>>),
 
     /// A `type()` expression: `type(uint256)`.
     TypeCall(Type<'ast>),
