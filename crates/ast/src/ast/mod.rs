--- conflicted
+++ resolved
@@ -85,16 +85,12 @@
 
 /// A list of doc-comments.
 #[derive(Default)]
-<<<<<<< HEAD
 pub struct DocComments<'ast> {
     /// The raw doc comments.
-    pub comments: Box<'ast, [DocComment]>,
+    pub comments: BoxSlice<'ast, DocComment>,
     /// The parsed Natspec, if it exists.
     pub natspec: Option<NatSpec<'ast>>,
 }
-=======
-pub struct DocComments<'ast>(pub BoxSlice<'ast, DocComment>);
->>>>>>> b15dd0fb
 
 impl<'ast> std::ops::Deref for DocComments<'ast> {
     type Target = BoxSlice<'ast, DocComment>;
@@ -108,17 +104,13 @@
 impl std::ops::DerefMut for DocComments<'_> {
     #[inline]
     fn deref_mut(&mut self) -> &mut Self::Target {
-<<<<<<< HEAD
         &mut self.comments
-=======
-        &mut self.0
     }
 }
 
 impl<'ast> From<BoxSlice<'ast, DocComment>> for DocComments<'ast> {
     fn from(comments: BoxSlice<'ast, DocComment>) -> Self {
-        Self(comments)
->>>>>>> b15dd0fb
+        Self { comments, natspec: None }
     }
 }
 
@@ -267,7 +259,7 @@
         }
 
         assert_size::<Span>(str!["8"]);
-        assert_size::<DocComments<'_>>(str!["8"]);
+        assert_size::<DocComments<'_>>(str!["32"]);
 
         assert_size::<SourceUnit<'_>>(str!["16"]);
 
@@ -283,7 +275,7 @@
         assert_size::<ItemError<'_>>(str!["32"]);
         assert_size::<ItemEvent<'_>>(str!["32"]);
         assert_size::<ItemKind<'_>>(str!["144"]);
-        assert_size::<Item<'_>>(str!["160"]);
+        assert_size::<Item<'_>>(str!["184"]);
 
         assert_size::<FunctionHeader<'_>>(str!["112"]);
         assert_size::<ParameterList<'_>>(str!["16"]);
@@ -296,7 +288,7 @@
         assert_size::<Expr<'_>>(str!["48"]);
 
         assert_size::<StmtKind<'_>>(str!["48"]);
-        assert_size::<Stmt<'_>>(str!["64"]);
+        assert_size::<Stmt<'_>>(str!["88"]);
         assert_size::<Block<'_>>(str!["16"]);
 
         assert_size::<yul::ExprCall<'_>>(str!["24"]);
@@ -304,7 +296,7 @@
         assert_size::<yul::Expr<'_>>(str!["40"]);
 
         assert_size::<yul::StmtKind<'_>>(str!["56"]);
-        assert_size::<yul::Stmt<'_>>(str!["72"]);
+        assert_size::<yul::Stmt<'_>>(str!["96"]);
         assert_size::<yul::Block<'_>>(str!["16"]);
         assert_size::<yul::StmtFor<'_>>(str!["88"]);
     }
