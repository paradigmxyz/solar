use crate::{
    AstPath, Box, BoxSlice, CallArgs, DocComments, Expr, ParameterList, StrLit, VariableDefinition,
    yul,
};
use solar_interface::{Ident, Span, SpannedOption};

/// A block of statements.
#[derive(Debug)]
pub struct Block<'ast> {
    /// The span of the block, including the `{` and `}`.
    pub span: Span,
    /// The statements in the block.
    pub stmts: BoxSlice<'ast, Stmt<'ast>>,
}

impl<'ast> std::ops::Deref for Block<'ast> {
    type Target = [Stmt<'ast>];

    fn deref(&self) -> &Self::Target {
        self.stmts
    }
}

impl<'ast> std::ops::DerefMut for Block<'ast> {
    fn deref_mut(&mut self) -> &mut Self::Target {
        self.stmts
    }
}

/// A statement, usually ending in a semicolon.
///
/// Reference: <https://docs.soliditylang.org/en/latest/grammar.html#a4.SolidityParser.statement>
#[derive(Debug)]
pub struct Stmt<'ast> {
    pub docs: DocComments<'ast>,
    pub span: Span,
    pub kind: StmtKind<'ast>,
}

/// A kind of statement.
#[derive(Debug)]
pub enum StmtKind<'ast> {
    /// An assembly block, with optional flags: `assembly "evmasm" (...) { ... }`.
    Assembly(StmtAssembly<'ast>),

    /// A single-variable declaration statement: `uint256 foo = 42;`.
    DeclSingle(Box<'ast, VariableDefinition<'ast>>),

    /// A multi-variable declaration statement: `(bool success, bytes memory value) = ...;`.
    ///
    /// Multi-assignments require an expression on the right-hand side.
<<<<<<< HEAD
    DeclMulti(Box<'ast, [SpannedOption<VariableDefinition<'ast>>]>, Box<'ast, Expr<'ast>>),
=======
    DeclMulti(BoxSlice<'ast, Option<VariableDefinition<'ast>>>, Box<'ast, Expr<'ast>>),
>>>>>>> b5532628

    /// A blocked scope: `{ ... }`.
    Block(Block<'ast>),

    /// A break statement: `break;`.
    Break,

    /// A continue statement: `continue;`.
    Continue,

    /// A do-while statement: `do { ... } while (condition);`.
    DoWhile(Box<'ast, Stmt<'ast>>, Box<'ast, Expr<'ast>>),

    /// An emit statement: `emit Foo.bar(42);`.
    Emit(AstPath<'ast>, CallArgs<'ast>),

    /// An expression with a trailing semicolon.
    Expr(Box<'ast, Expr<'ast>>),

    /// A for statement: `for (uint256 i; i < 42; ++i) { ... }`.
    For {
        init: Option<Box<'ast, Stmt<'ast>>>,
        cond: Option<Box<'ast, Expr<'ast>>>,
        next: Option<Box<'ast, Expr<'ast>>>,
        body: Box<'ast, Stmt<'ast>>,
    },

    /// An `if` statement with an optional `else` block: `if (expr) { ... } else { ... }`.
    If(Box<'ast, Expr<'ast>>, Box<'ast, Stmt<'ast>>, Option<Box<'ast, Stmt<'ast>>>),

    /// A return statement: `return 42;`.
    Return(Option<Box<'ast, Expr<'ast>>>),

    /// A revert statement: `revert Foo.bar(42);`.
    Revert(AstPath<'ast>, CallArgs<'ast>),

    /// A try statement: `try fooBar(42) returns (...) { ... } catch (...) { ... }`.
    Try(Box<'ast, StmtTry<'ast>>),

    /// An unchecked block: `unchecked { ... }`.
    UncheckedBlock(Block<'ast>),

    /// A while statement: `while (i < 42) { ... }`.
    While(Box<'ast, Expr<'ast>>, Box<'ast, Stmt<'ast>>),

    /// A modifier placeholder statement: `_;`.
    Placeholder,
}

/// An assembly block, with optional flags: `assembly "evmasm" (...) { ... }`.
#[derive(Debug)]
pub struct StmtAssembly<'ast> {
    /// The assembly block dialect.
    pub dialect: Option<StrLit>,
    /// Additional flags.
    pub flags: BoxSlice<'ast, StrLit>,
    /// The assembly block.
    pub block: yul::Block<'ast>,
}

/// A try statement: `try fooBar(42) returns (...) { ... } catch (...) { ... }`.
///
/// Reference: <https://docs.soliditylang.org/en/latest/grammar.html#a4.SolidityParser.tryStatement>
#[derive(Debug)]
pub struct StmtTry<'ast> {
    /// The call expression.
    pub expr: Box<'ast, Expr<'ast>>,
    /// The list of clauses. Never empty.
    pub clauses: BoxSlice<'ast, TryCatchClause<'ast>>,
}

/// Clause of a try/catch block: `returns/catch (...) { ... }`.
///
/// Includes both the successful case and the unsuccessful cases.
/// Names are only allowed for unsuccessful cases.
///
/// Reference: <https://docs.soliditylang.org/en/latest/grammar.html#a4.SolidityParser.catchClause>
#[derive(Debug)]
pub struct TryCatchClause<'ast> {
    /// The span of the entire clause, from the `returns` and `catch`
    /// keywords, to the closing brace of the block.
    pub span: Span,
    /// The catch clause name: `Error`, `Panic`, or custom.
    pub name: Option<Ident>,
    /// The parameter list for the clause.
    pub args: ParameterList<'ast>,
    /// A block of statements
    pub block: Block<'ast>,
}<|MERGE_RESOLUTION|>--- conflicted
+++ resolved
@@ -49,11 +49,7 @@
     /// A multi-variable declaration statement: `(bool success, bytes memory value) = ...;`.
     ///
     /// Multi-assignments require an expression on the right-hand side.
-<<<<<<< HEAD
-    DeclMulti(Box<'ast, [SpannedOption<VariableDefinition<'ast>>]>, Box<'ast, Expr<'ast>>),
-=======
-    DeclMulti(BoxSlice<'ast, Option<VariableDefinition<'ast>>>, Box<'ast, Expr<'ast>>),
->>>>>>> b5532628
+    DeclMulti(BoxSlice<'ast, SpannedOption<VariableDefinition<'ast>>>, Box<'ast, Expr<'ast>>),
 
     /// A blocked scope: `{ ... }`.
     Block(Block<'ast>),
