[workspace]
members = ["benches/", "crates/*", "tools/*"]
# Exclude bench and test crates from default commands.
default-members = ["crates/*"]
resolver = "2"

[workspace.package]
version = "0.0.0"
edition = "2021"
rust-version = "1.80" # MSRV
authors = ["DaniPopes <57450786+DaniPopes@users.noreply.github.com>"]
license = "MIT OR Apache-2.0"
repository = "https://github.com/paradigmxyz/solar"
keywords = ["ethereum", "solidity", "solc", "crypto", "compiler"]
categories = ["compilers", "cryptography", "cryptography::cryptocurrencies"]

[workspace.metadata.docs.rs]
all-features = true
rustdoc-args = ["--cfg", "docsrs"]

[workspace.lints.clippy]
dbg-macro = "warn"
manual-string-new = "warn"
uninlined-format-args = "warn"
use-self = "warn"
redundant-clone = "warn"

[workspace.lints.rust]
# missing-debug-implementations = "warn"
# missing-docs = "warn"
rust-2018-idioms = "warn"
unreachable-pub = "warn"
unused-must-use = "warn"
redundant-lifetimes = "warn"
unnameable-types = "warn"
unused-crate-dependencies = "warn"

[workspace.lints.rustdoc]
all = "warn"

# Speed up compilation time for dev builds by reducing emitted debug info.
# NOTE: Debuggers may provide less useful information with this setting.
# Uncomment this section if you're using a debugger.
[profile.dev]
# https://davidlattimore.github.io/posts/2024/02/04/speeding-up-the-rust-edit-build-run-cycle.html
debug = "line-tables-only"
split-debuginfo = "unpacked"

[profile.dev.package]
<<<<<<< HEAD
tester.opt-level = 3
solar-tester.opt-level = 3
=======
solar-tester.opt-level = 3
console.opt-level = 3
indicatif.opt-level = 3
regex-automata.opt-level = 3
regex-syntax.opt-level = 3
regex.opt-level = 3
ui_test.opt-level = 3
unicode-width.opt-level = 3
>>>>>>> 41944739

[profile.release]
opt-level = 3
lto = "thin"
debug = "line-tables-only"
strip = "debuginfo" # "symbols" for less binary size but no backtraces
panic = "abort"
codegen-units = 16

# Use the `--profile profiling` flag to show symbols in release mode.
# e.g. `cargo build --profile profiling`
[profile.profiling]
inherits = "release"
debug = 2
strip = false

[profile.bench]
inherits = "profiling"

[workspace.dependencies]
# compiler crates
solar-ast = { version = "0.0.0", path = "crates/ast" }
solar-config = { version = "0.0.0", path = "crates/config" }
solar-data-structures = { version = "0.0.0", path = "crates/data-structures" }
solar-interface = { version = "0.0.0", path = "crates/interface" }
solar-macros = { version = "0.0.0", path = "crates/macros" }
solar-parse = { version = "0.0.0", path = "crates/parse" }
solar-sema = { version = "0.0.0", path = "crates/sema" }

# internal crates
solar-tester = { version = "0.0.0", path = "tools/tester" }

# Ethereum
alloy-primitives = "0.8"

num-bigint = "0.4"
num-integer = "0.1"
num-rational = "0.4"
num-traits = "0.2"

# CLI
clap = "4.4"
clap_builder = "4.4"

# diagnostics
anstream = "0.6"
anstyle = "1.0"
annotate-snippets = "0.11.1"

# serde
serde = "1.0"
serde_json = "1.0"

# macros
derive_more = { version = "1.0", features = ["full"] }
match_cfg = "0.1"
proc-macro2 = "1.0"
quote = "1.0"
strum = "0.26"
syn = "2.0"
thiserror = "1.0"

# parallel
parking_lot = "0.12"
rayon = "1.8"

# tracing
tracing-error = "0.2"
tracing-subscriber = "0.3"
tracing = "0.1"

# testing
assert_cmd = "2.0"
criterion = "0.5"
diff = "0.1.13"
expect-test = "1.4"
rand = "0.8"
tempfile = "3.9"
tester = "0.9"
unified-diff = "0.2.1"

once_cell = "1.19"
regex = "1.10"
walkdir = "2.4"

# misc
arrayvec = "0.7"
bitflags = "2.4"
bumpalo = "3.14"
cfg-if = "1.0"
dashmap = "6.0"
hex = { package = "const-hex", version = "1.10" }
index_vec = "0.1.3"
indexmap = "2.2"
itertools = "0.13"
itoa = "1.0"
lasso = "0.7.3"
libc = "0.2"
md-5 = "0.10"
memchr = "2.7"
once_map = { version = "0.4.20", default-features = false, features = ["std"] }
paste = "1.0"
petgraph = "0.6"
rustc-hash = "2.0"
scoped-tls = "1.0"
semver = "1.0"
smallvec = "1"
tikv-jemallocator = "0.6"
typed-arena = "2.0"
unicode-width = "0.2"
vergen = "8.3"
yansi = "1.0"

[patch.crates-io]
# https://github.com/oli-obk/ui_test/pull/286
ui_test = { git = "https://github.com/danipopes/ui_test", branch = "export-parser" }<|MERGE_RESOLUTION|>--- conflicted
+++ resolved
@@ -47,10 +47,6 @@
 split-debuginfo = "unpacked"
 
 [profile.dev.package]
-<<<<<<< HEAD
-tester.opt-level = 3
-solar-tester.opt-level = 3
-=======
 solar-tester.opt-level = 3
 console.opt-level = 3
 indicatif.opt-level = 3
@@ -59,7 +55,6 @@
 regex.opt-level = 3
 ui_test.opt-level = 3
 unicode-width.opt-level = 3
->>>>>>> 41944739
 
 [profile.release]
 opt-level = 3
